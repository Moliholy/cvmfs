#
# Define the sources needed to compile the different
# executables in this directory
#

set (CVMFS_LOADER_SOURCES
  smalloc.h atomic.h shortstring.h fs_traversal.h
  platform.h platform_linux.h platform_osx.h
  logging_internal.h logging.h logging.cc
  prng.h
  hash.h hash.cc
  util.h util.cc
  sanitizer.h sanitizer.cc
  options.h options.cc
  globals.h globals.cc
  loader_talk.h loader_talk.cc
  loader.h loader.cc
)

set (CVMFS_CLIENT_SOURCES
  smalloc.h
  logging.cc logging.h logging_internal.h
  tracer.h tracer.cc atomic.h
  duplex_sqlite3.h duplex_curl.h
  signature.h signature.cc
  quota.h quota.cc
  hash.h hash.cc
  cache.h cache.cc
  platform.h platform_osx.h platform_linux.h
  monitor.h monitor.cc
  prng.h util.cc util.h
  backoff.h backoff.cc
  duplex_zlib.h compression.h compression.cc
  sanitizer.cc sanitizer.h
  download.cc download.h
  wpad.cc wpad.h
  manifest.h manifest.cc
  whitelist.h whitelist.cc
  manifest_fetch.h manifest_fetch.cc
  murmur.h smallhash.h
  bigvector.h
  lru.h
  globals.h globals.cc
  sql.h sql_impl.h sql.cc
  catalog_sql.h catalog_sql.cc
  catalog.h catalog.cc
  catalog_mgr.h catalog_mgr.cc
  catalog_counters.h catalog_counters_impl.h catalog_counters.cc
  directory_entry.h directory_entry.cc
  shortstring.h
  file_chunk.h file_chunk.cc
  fs_traversal.h
)


set (CVMFS2_DEBUG_SOURCES
  ${CVMFS_CLIENT_SOURCES}

  options.cc options.h
  talk.h talk.cc
  nfs_maps.h nfs_maps.cc
  nfs_shared_maps.h nfs_shared_maps.cc
  glue_buffer.h glue_buffer.cc
  loader.h compat.cc compat.h
  history.h history.cc
  history_sql.h history_sql.cc
  quota_listener.h quota_listener.cc
  auto_umount.h auto_umount.cc
  cvmfs.h cvmfs.cc
)

set (CVMFS2_SOURCES
  ${CVMFS2_DEBUG_SOURCES}
)

set (LIBCVMFS_SOURCES
  ${CVMFS_CLIENT_SOURCES}
  libcvmfs_int.h libcvmfs_int.cc
  libcvmfs.h libcvmfs.cc
)

set (TEST_LIBCVMFS_SOURCES
  libcvmfs.h
  test_libcvmfs.cc
)

set (CVMFS_FSCK_SOURCES
  platform.h platform_linux.h platform_osx.h
  logging_internal.h logging.h logging.cc
  smalloc.h
  atomic.h
  duplex_zlib.h compression.cc compression.h
  prng.h
  hash.cc hash.h
  util.cc util.h
  cvmfs_fsck.cc)

set (CVMFS_SWISSKNIFE_SOURCES
  options.cc options.h
  smalloc.h atomic.h
  platform.h platform_linux.h platform_osx.h
  duplex_zlib.h duplex_sqlite3.h
  logging.cc logging.h logging_internal.h
  globals.cc globals.h
  manifest.h manifest.cc
  whitelist.h whitelist.cc
  manifest_fetch.h manifest_fetch.cc
  prng.h
  hash.h hash.cc
  compression.h compression.cc
  util.h util.cc
  util_concurrency.h util_concurrency_impl.h util_concurrency.cc

  file_processing/async_reader.h file_processing/async_reader_impl.h file_processing/async_reader.cc
  file_processing/char_buffer.h
  file_processing/chunk.h file_processing/chunk.cc
  file_processing/chunk_detector.h file_processing/chunk_detector.cc
  file_processing/file.h file_processing/file.cc
  file_processing/io_dispatcher.h file_processing/io_dispatcher.cc
  file_processing/processor.h file_processing/processor.cc
  file_processing/file_processor.h file_processing/file_processor.cc

  pathspec/pathspec.h pathspec/pathspec.cc
  pathspec/pathspec_pattern.h pathspec/pathspec_pattern.cc

  upload.h upload.cc
  upload_spooler_definition.h upload_spooler_definition.cc
  upload_facility.h upload_facility.cc
  upload_local.h upload_local.cc
  s3fanout.h s3fanout.cc
  upload_s3.h upload_s3.cc
  upload_spooler_result.h
  json_document.h json_document.cc

  sanitizer.cc sanitizer.h
  duplex_curl.h download.h download.cc
  signature.cc signature.h

  fs_traversal.h
  sync_item.h sync_item.cc
  sync_union.h sync_union.cc
  sync_mediator.h sync_mediator.cc

  file_chunk.h file_chunk.cc
  directory_entry.h directory_entry.cc
  shortstring.h
  catalog_traversal.h catalog_traversal.cc
  sql.h sql_impl.h sql.cc
  catalog_sql.h catalog_sql.cc
  catalog.h catalog.cc
  catalog_rw.h catalog_rw.cc
  catalog_mgr.h catalog_mgr.cc
  catalog_mgr_ro.h catalog_mgr_ro.cc
  catalog_mgr_rw.h catalog_mgr_rw.cc
  catalog_counters.h catalog_counters_impl.h catalog_counters.cc
  dirtab.h dirtab.cc
  history.h history.cc
  history_sql.h history_sql.cc
  letter.h letter.cc

  swissknife_zpipe.h swissknife_zpipe.cc
  swissknife_check.h swissknife_check.cc
  swissknife_lsrepo.h swissknife_lsrepo.cc
  swissknife_pull.h swissknife_pull.cc
  swissknife_sign.h swissknife_sign.cc
  swissknife_letter.h swissknife_letter.cc
  swissknife_sync.h swissknife_sync.cc
  swissknife_info.h swissknife_info.cc
  swissknife_history.h swissknife_history.cc
  swissknife_migrate.h swissknife_migrate.cc
  swissknife_scrub.h swissknife_scrub.cc
  swissknife.h swissknife.cc)


set (CVMFS_SWISSKNIFE_DEBUG_SOURCES
  ${CVMFS_SWISSKNIFE_SOURCES}
)

set (CVMFS_SUID_HELPER_SOURCES
  platform.h platform_osx.h platform_linux.h
  sanitizer.h sanitizer.cc
  cvmfs_suid_helper.cc
)

#
# configure some compiler flags for proper build
#

set (CVMFS_LOADER_CFLAGS "${CVMFS_LOADER_CFLAGS} -DCVMFS_CLIENT -DCVMFS_NAMESPACE_GUARD=loader")

set (CVMFS2_CFLAGS "${CVMFS2_CFLAGS} -DCVMFS_CLIENT -D_FILE_OFFSET_BITS=64 -fexceptions")
set (CVMFS2_DEBUG_CFLAGS "${CVMFS2_DEBUG_CFLAGS} ${CVMFS2_CFLAGS} -D_FILE_OFFSET_BITS=64 -O0 -DDEBUGMSG")

set (CVMFS_SWISSKNIFE_DEBUG_CFLAGS "${CVMFS_SWISSKNIFE_DEBUG_CFLAGS} -DDEBUGMSG -g")

set (CVMFS_FSCK_CFLAGS "${CVMFS_FSCK_CFLAGS} -DCVMFS_CLIENT")

set (LIBCVMFS_CFLAGS "${LIBCVMFS_CFLAGS} -D_FILE_OFFSET_BITS=64 -DCVMFS_CLIENT -DCVMFS_LIBCVMFS")

#
# set some include and linking stuff
#
set (CVMFS2_LD_FLAGS "${CVMFS2_LD_FLAGS} -ldl -lm")
include_directories (${INCLUDE_DIRECTORIES})

#
# do the job!
#
# for every target you can define a <targetname>_CFLAGS and <targetname>_LD_FLAGS
# variable to pass some target specific build options.
#

if (BUILD_CVMFS)

  add_executable (cvmfs2 ${CVMFS_LOADER_SOURCES})
  add_library (cvmfs_fuse_debug SHARED  ${CVMFS2_DEBUG_SOURCES})
  add_library (cvmfs_fuse SHARED ${CVMFS2_SOURCES})
  add_executable (cvmfs_fsck ${CVMFS_FSCK_SOURCES})

  if (LIBFUSE_BUILTIN)
    add_dependencies (cvmfs_fuse_debug libfuse) # here it does not matter if libfuse or osxfuse
    add_dependencies (cvmfs_fuse libfuse)       # at this point only the appropriate one is defined
  endif (LIBFUSE_BUILTIN)

  if (LIBCURL_BUILTIN)
    add_dependencies (cvmfs_fuse_debug libcares libcurl)
    add_dependencies (cvmfs_fuse libcares libcurl)
  endif (LIBCURL_BUILTIN)

  if (PACPARSER_BUILTIN)
    add_dependencies (cvmfs_fuse_debug pacparser)
    add_dependencies (cvmfs_fuse pacparser)
  endif (PACPARSER_BUILTIN)

  if (SQLITE3_BUILTIN)
    add_dependencies (cvmfs_fuse_debug sqlite3)
    add_dependencies (cvmfs_fuse sqlite3)
  endif (SQLITE3_BUILTIN)

  if (ZLIB_BUILTIN)
    add_dependencies (cvmfs_fuse_debug zlib)
    add_dependencies (cvmfs_fuse zlib)
    add_dependencies (cvmfs_fsck zlib)
  endif (ZLIB_BUILTIN)

  if (SPARSEHASH_BUILTIN)
    add_dependencies (cvmfs_fuse_debug sparsehash)
    add_dependencies (cvmfs_fuse sparsehash)
  endif (SPARSEHASH_BUILTIN)

  if (LEVELDB_BUILTIN)
    add_dependencies (cvmfs_fuse_debug libleveldb)
    add_dependencies (cvmfs_fuse libleveldb)
  endif (LEVELDB_BUILTIN)

  # set some properties
  set (CVMFS_LOADER_LD_FLAGS "${CVMFS_LOADER_LD_FLAGS} -ldl -lm")
  set_target_properties (cvmfs2 PROPERTIES COMPILE_FLAGS "${CVMFS_LOADER_CFLAGS}" LINK_FLAGS "${CVMFS_LOADER_LD_FLAGS}")
  set_target_properties (cvmfs_fuse_debug PROPERTIES COMPILE_FLAGS "${CVMFS2_DEBUG_CFLAGS}" LINK_FLAGS "${CVMFS2_DEBUG_LD_FLAGS}")
  set_target_properties (cvmfs_fuse PROPERTIES COMPILE_FLAGS "${CVMFS2_CFLAGS}" LINK_FLAGS "${CVMFS2_LD_FLAGS}")
  set_target_properties (cvmfs_fsck PROPERTIES COMPILE_FLAGS "${CVMFS_FSCK_CFLAGS}" LINK_FLAGS "${CVMFS_FSCK_LD_FLAGS}")

  set_target_properties (cvmfs_fuse PROPERTIES VERSION ${CernVM-FS_VERSION_STRING})
  set_target_properties (cvmfs_fuse_debug PROPERTIES VERSION ${CernVM-FS_VERSION_STRING})

  # link the stuff (*_LIBRARIES are dynamic link libraries *_archive are static link libraries ... one of them will be empty for each dependency)
  target_link_libraries (cvmfs2 ${CVMFS_LOADER_LIBS} ${OPENSSL_LIBRARIES} ${LIBFUSE} ${RT_LIBRARY} pthread dl)
  target_link_libraries (cvmfs_fuse_debug    ${CVMFS2_DEBUG_LIBS} ${SQLITE3_LIBRARY} ${CURL_LIBRARIES} ${PACPARSER_LIBRARIES} ${ZLIB_LIBRARIES} ${LEVELDB_LIBRARIES} ${OPENSSL_LIBRARIES} ${FUSE_LIBRARIES} ${LIBFUSE_ARCHIVE} ${SQLITE3_ARCHIVE} ${LIBCURL_ARCHIVE} ${PACPARSER_ARCHIVE} ${LEVELDB_ARCHIVE} ${CARES_ARCHIVE} ${ZLIB_ARCHIVE} ${RT_LIBRARY} pthread dl)
  target_link_libraries (cvmfs_fuse      ${CVMFS2_LIBS} ${SQLITE3_LIBRARY} ${CURL_LIBRARIES} ${PACPARSER_LIBRARIES} ${ZLIB_LIBRARIES} ${LEVELDB_LIBRARIES} ${OPENSSL_LIBRARIES} ${FUSE_LIBRARIES} ${LIBFUSE_ARCHIVE} ${SQLITE3_ARCHIVE} ${LIBCURL_ARCHIVE} ${PACPARSER_ARCHIVE} ${LEVELDB_ARCHIVE} ${CARES_ARCHIVE} ${ZLIB_ARCHIVE} ${RT_LIBRARY} pthread dl)
  target_link_libraries (cvmfs_fsck    ${CVMFS_FSCK_LIBS} ${ZLIB_LIBRARIES} ${OPENSSL_LIBRARIES} ${ZLIB_ARCHIVE} pthread)

endif (BUILD_CVMFS)

if (BUILD_LIBCVMFS)
  # libcvmfs_only.a is a static lib of cvmfs without externals
  # libcvmfs.a includes the externals as well
  add_library (cvmfs_only STATIC ${LIBCVMFS_SOURCES})
  set (LIBCVMFS_LIBS ${LIBCVMFS_LIBS} ${CMAKE_CURRENT_BINARY_DIR}/libcvmfs_only.a)

  if (LIBCURL_BUILTIN)
    add_dependencies (cvmfs_only libcares libcurl)
    set (LIBCVMFS_LIBS ${CARES_ARCHIVE} ${LIBCVMFS_LIBS} )
    set (LIBCVMFS_LIBS ${LIBCURL_ARCHIVE} ${LIBCVMFS_LIBS} )
  endif (LIBCURL_BUILTIN)

  if (PACPARSER_BUILTIN)
    add_dependencies (cvmfs_only pacparser)
    set (LIBCVMFS_LIBS ${PACPARSER_ARCHIVE} ${LIBCVMFS_LIBS} )
  endif (PACPARSER_BUILTIN)

  if (SQLITE3_BUILTIN)
    add_dependencies (cvmfs_only sqlite3)
    set (LIBCVMFS_LIBS ${SQLITE3_ARCHIVE}  ${LIBCVMFS_LIBS} )
  endif (SQLITE3_BUILTIN)

  if (ZLIB_BUILTIN)
    add_dependencies (cvmfs_only zlib)
    set (LIBCVMFS_LIBS ${ZLIB_ARCHIVE} ${LIBCVMFS_LIBS} )
  endif (ZLIB_BUILTIN)

  if (SPARSEHASH_BUILTIN)
    add_dependencies (cvmfs_only sparsehash)
  endif (SPARSEHASH_BUILTIN)

  set_target_properties (cvmfs_only PROPERTIES COMPILE_FLAGS "${LIBCVMFS_CFLAGS}")

  if (NOT MACOSX)
    # We do not (yet) have a recipe for localizing private symbols
    # in Mac OS X, so skip that step on Mac
    set (LIBCVMFS_PUBLIC_SYMS "-public" "${CMAKE_CURRENT_SOURCE_DIR}/libcvmfs_public_syms.txt")
  endif (NOT MACOSX)

  add_custom_command(
    OUTPUT libcvmfs.a
    COMMAND ${CMAKE_CURRENT_SOURCE_DIR}/combine_libs ${LIBCVMFS_PUBLIC_SYMS} libcvmfs.a ${LIBCVMFS_LIBS}
    WORKING_DIRECTORY ${CMAKE_CURRENT_BINARY_DIR}
    DEPENDS ${LIBCVMFS_LIBS}
  )

  # dummy target to cause merged libcvmfs to be produced
  add_custom_target (libcvmfs ALL DEPENDS ${CMAKE_CURRENT_BINARY_DIR}/libcvmfs.a)
  add_dependencies (libcvmfs cvmfs_only)

  add_executable( test_libcvmfs ${TEST_LIBCVMFS_SOURCES} )
  target_link_libraries( test_libcvmfs ${CMAKE_CURRENT_BINARY_DIR}/libcvmfs.a ${SQLITE3_LIBRARY} ${CURL_LIBRARIES} ${PACPARSER_LIBRARIES} ${ZLIB_LIBRARIES} ${OPENSSL_LIBRARIES} ${RT_LIBRARY} pthread dl )
  add_dependencies (test_libcvmfs libcvmfs)

endif (BUILD_LIBCVMFS)

if (BUILD_SERVER)
  # create targets with corresponding sources and static link libraries
  add_executable (cvmfs_swissknife ${CVMFS_SWISSKNIFE_SOURCES})
  add_executable (cvmfs_suid_helper ${CVMFS_SUID_HELPER_SOURCES})
  add_custom_target (geoip ALL)

  if (GEOIP_BUILTIN)
    add_dependencies (python-geoip libgeoip)
    add_dependencies (geoip python-geoip)
  endif (GEOIP_BUILTIN)

  include (${VJSON_BUILTIN_LOCATION}/CVMFS-CMakeLists.txt)
  add_dependencies (cvmfs_swissknife libvjson)
  set (INCLUDE_DIRECTORIES ${INCLUDE_DIRECTORIES} ${VJSON_BUILTIN_LOCATION}/src)
  include_directories (${INCLUDE_DIRECTORIES})

  if (LIBCURL_BUILTIN)
    add_dependencies (cvmfs_swissknife libcares libcurl)
  endif (LIBCURL_BUILTIN)

  if (SQLITE3_BUILTIN)
    add_dependencies (cvmfs_swissknife sqlite3)
  endif (SQLITE3_BUILTIN)

  if (ZLIB_BUILTIN)
    add_dependencies (cvmfs_swissknife zlib)
  endif (ZLIB_BUILTIN)

  if (TBB_PRIVATE_LIB)
    add_dependencies (cvmfs_swissknife libtbb)
  endif (TBB_PRIVATE_LIB)

  set_target_properties (cvmfs_swissknife PROPERTIES COMPILE_FLAGS "${CVMFS_SWISSKNIFE_CFLAGS}" LINK_FLAGS "${CVMFS_SWISSKNIFE_LD_FLAGS}")

  # link the stuff (*_LIBRARIES are dynamic link libraries)
  target_link_libraries (cvmfs_swissknife  ${CVMFS_SWISSKNIFE_LIBS} ${SQLITE3_LIBRARY} ${CURL_LIBRARIES} ${ZLIB_LIBRARIES} ${TBB_LIBRARIES} ${OPENSSL_LIBRARIES} ${LIBCURL_ARCHIVE} ${CARES_ARCHIVE} ${SQLITE3_ARCHIVE} ${ZLIB_ARCHIVE} ${RT_LIBRARY} ${VJSON_ARCHIVE} pthread dl)

  if (BUILD_SERVER_DEBUG)
    add_executable (cvmfs_swissknife_debug ${CVMFS_SWISSKNIFE_DEBUG_SOURCES})

    if (LIBCURL_BUILTIN)
      add_dependencies (cvmfs_swissknife_debug libcares libcurl)
    endif (LIBCURL_BUILTIN)

    if (SQLITE3_BUILTIN)
      add_dependencies (cvmfs_swissknife_debug sqlite3)
    endif (SQLITE3_BUILTIN)

    if (ZLIB_BUILTIN)
      add_dependencies (cvmfs_swissknife_debug zlib)
    endif (ZLIB_BUILTIN)

    if (TBB_PRIVATE_LIB)
      add_dependencies (cvmfs_swissknife_debug libtbb)
    endif (TBB_PRIVATE_LIB)

    set_target_properties (cvmfs_swissknife_debug PROPERTIES COMPILE_FLAGS "${CVMFS_SWISSKNIFE_DEBUG_CFLAGS}" LINK_FLAGS "${CVMFS_SWISSKNIFE_DEBUG_LD_FLAGS}")

    # link the stuff (*_LIBRARIES are dynamic link libraries)
    if (NOT TBB_DEBUG_LIBRARIES)
      message (WARNING "Debug libraries of TBB were not found. Using the release versions instead.")
      set (TBB_DEBUG_LIBRARIES ${TBB_LIBRARIES})
    endif (NOT TBB_DEBUG_LIBRARIES)
    target_link_libraries (cvmfs_swissknife_debug  ${CVMFS_SWISSKNIFE_LIBS} ${SQLITE3_LIBRARY} ${CURL_LIBRARIES} ${ZLIB_LIBRARIES} ${OPENSSL_LIBRARIES} ${LIBCURL_ARCHIVE} ${CARES_ARCHIVE} ${SQLITE3_ARCHIVE} ${ZLIB_ARCHIVE} ${TBB_DEBUG_LIBRARIES} ${RT_LIBRARY} ${VJSON_ARCHIVE} pthread dl)
  endif (BUILD_SERVER_DEBUG)
endif (BUILD_SERVER)

#
# installation
#

if (BUILD_CVMFS)
  install (
    TARGETS      cvmfs2 cvmfs_fsck
    RUNTIME
    DESTINATION    bin
  )

  install (
    TARGETS      cvmfs_fuse cvmfs_fuse_debug
    LIBRARY
    DESTINATION    ${CMAKE_INSTALL_LIBDIR}
  )

  install (
    FILES      cvmfs_talk cvmfs_config
    DESTINATION    bin
    PERMISSIONS    OWNER_READ OWNER_EXECUTE GROUP_READ GROUP_EXECUTE WORLD_READ WORLD_EXECUTE
  )

<<<<<<< HEAD
  if(INSTALL_BASH_COMPLETION)
    install (
        FILES         bash_completion/cvmfs.bash_completion
        RENAME        cvmfs
        DESTINATION   /etc/bash_completion.d
        PERMISSIONS   OWNER_READ OWNER_WRITE GROUP_READ WORLD_READ
    )
   endif (INSTALL_BASH_COMPLETION)
=======
  install (
    FILES         bash_completion/cvmfs.bash_completion
    RENAME        cvmfs
    DESTINATION   etc/bash_completion.d
    PERMISSIONS   OWNER_READ OWNER_WRITE GROUP_READ WORLD_READ
  )
>>>>>>> f28bb37c

endif (BUILD_CVMFS)

if (BUILD_LIBCVMFS)
  install (
    FILES      ${CMAKE_CURRENT_BINARY_DIR}/libcvmfs.a
    DESTINATION    ${CMAKE_INSTALL_LIBDIR}
  )
  install (
    FILES                   libcvmfs.h
    DESTINATION             include
  )
endif (BUILD_LIBCVMFS)

if (BUILD_SERVER)
  install (
    TARGETS     cvmfs_swissknife
    RUNTIME
    DESTINATION    bin
  )

  install (
    TARGETS     cvmfs_suid_helper
    RUNTIME
    DESTINATION    bin
    PERMISSIONS    OWNER_READ OWNER_EXECUTE GROUP_READ GROUP_EXECUTE WORLD_READ WORLD_EXECUTE SETUID
  )

  if (BUILD_SERVER_DEBUG)
    install (
      TARGETS     cvmfs_swissknife_debug
      RUNTIME
      DESTINATION   bin
    )
  endif (BUILD_SERVER_DEBUG)

  install (
    FILES      cvmfs_server
    DESTINATION    bin
    PERMISSIONS    OWNER_READ OWNER_EXECUTE GROUP_READ GROUP_EXECUTE WORLD_READ WORLD_EXECUTE
  )

  install(
    FILES      cvmfs_server_hooks.sh.demo
    DESTINATION    "/etc/cvmfs"
    PERMISSIONS    OWNER_READ OWNER_WRITE GROUP_READ WORLD_READ
  )

  install(
    FILES      webapi/cvmfs-api.wsgi
    DESTINATION    "/var/www/wsgi-scripts"
    PERMISSIONS    OWNER_READ OWNER_EXECUTE GROUP_READ GROUP_EXECUTE WORLD_READ WORLD_EXECUTE
  )

  if (GEOIP_BUILTIN)
    install(
      FILES      ${PYTHON_GEOIP_BUILTIN_LOCATION}/dist/GeoIP.so
      DESTINATION    "/usr/share/cvmfs-server/webapi"
      PERMISSIONS    OWNER_READ GROUP_READ WORLD_READ
    )
  endif (GEOIP_BUILTIN)

  install(
    FILES      webapi/cvmfs_api.py webapi/cvmfs_geo.py
    DESTINATION    "/usr/share/cvmfs-server/webapi"
    PERMISSIONS    OWNER_READ GROUP_READ WORLD_READ
  )

  install(
    FILES          doc/README-spooler
    DESTINATION    "/var/spool/cvmfs"
    PERMISSIONS    OWNER_READ OWNER_WRITE GROUP_READ WORLD_READ
    RENAME         README
  )

  install(
    CODE  "FILE(MAKE_DIRECTORY \$ENV{DESTDIR}/var/lib/cvmfs-server/geo)"
  )

endif (BUILD_SERVER)<|MERGE_RESOLUTION|>--- conflicted
+++ resolved
@@ -417,7 +417,6 @@
     PERMISSIONS    OWNER_READ OWNER_EXECUTE GROUP_READ GROUP_EXECUTE WORLD_READ WORLD_EXECUTE
   )
 
-<<<<<<< HEAD
   if(INSTALL_BASH_COMPLETION)
     install (
         FILES         bash_completion/cvmfs.bash_completion
@@ -425,15 +424,7 @@
         DESTINATION   /etc/bash_completion.d
         PERMISSIONS   OWNER_READ OWNER_WRITE GROUP_READ WORLD_READ
     )
-   endif (INSTALL_BASH_COMPLETION)
-=======
-  install (
-    FILES         bash_completion/cvmfs.bash_completion
-    RENAME        cvmfs
-    DESTINATION   etc/bash_completion.d
-    PERMISSIONS   OWNER_READ OWNER_WRITE GROUP_READ WORLD_READ
-  )
->>>>>>> f28bb37c
+  endif (INSTALL_BASH_COMPLETION)
 
 endif (BUILD_CVMFS)
 
