/**
 * This file is part of the CernVM File System.
 *
 * The download module provides an interface for fetching files via HTTP
 * and file.  It is internally using libcurl and the asynchronous DNS resolver
 * c-ares.  The JobInfo struct describes a single file/url to download and
 * keeps the state during the several phases of downloading.
 *
 * The module starts in single-threaded mode and can be switched to multi-
 * threaded mode by Spawn().  In multi-threaded mode, the Fetch() function still
 * blocks but there is a separate I/O thread using asynchronous I/O, which
 * maintains all concurrent connections simultaneously.  As there might be more
 * than 1024 file descriptors for the CernVM-FS process, the I/O thread uses
 * poll and the libcurl multi socket interface.
 *
 * While downloading, files can be decompressed and the secure hash can be
 * calculated on the fly.
 *
 * The module also implements failure handling.  If corrupted data has been
 * downloaded, the transfer is restarted using HTTP "no-cache" pragma.
 * A "host chain" can be configured.  When a host fails, there is automatic
 * fail-over to the next host in the chain until all hosts are probed.
 * Similarly a chain of proxy sets can be configured.  Inside a proxy set,
 * proxies are selected randomly (load-balancing set).
 */

// TODO(jblomer): MS for time summing
#define __STDC_FORMAT_MACROS

#include "cvmfs_config.h"
#include "download.h"

#include <alloca.h>
#include <errno.h>
#include <inttypes.h>
#include <poll.h>
#include <pthread.h>
#include <stdint.h>
#include <sys/time.h>
#include <unistd.h>

#include <algorithm>
#include <cassert>
#include <cstdio>
#include <cstdlib>
#include <cstring>
#include <set>

#include "atomic.h"
#include "compression.h"
#include "duplex_curl.h"
#include "hash.h"
#include "logging.h"
#include "prng.h"
#include "sanitizer.h"
#include "smalloc.h"
#include "util.h"
#include "voms_authz/voms_authz.h"

using namespace std;  // NOLINT

namespace download {

static inline bool EscapeUrlChar(char input, char output[3]) {
  if (((input >= '0') && (input <= '9')) ||
      ((input >= 'A') && (input <= 'Z')) ||
      ((input >= 'a') && (input <= 'z')) ||
      (input == '/') || (input == ':') || (input == '.') ||
      (input == '+') || (input == '-') ||
      (input == '_') || (input == '~') ||
      (input == '[') || (input == ']') || (input == ','))
  {
    output[0] = input;
    return false;
  }

  output[0] = '%';
  output[1] = (input / 16) + ((input / 16 <= 9) ? '0' : 'A'-10);
  output[2] = (input % 16) + ((input % 16 <= 9) ? '0' : 'A'-10);
  return true;
}


/**
 * Escape special chars from the URL, except for ':' and '/',
 * which should keep their meaning.
 */
static string EscapeUrl(const string &url) {
  string escaped;
  escaped.reserve(url.length());

  char escaped_char[3];
  for (unsigned i = 0, s = url.length(); i < s; ++i) {
    if (EscapeUrlChar(url[i], escaped_char))
      escaped.append(escaped_char, 3);
    else
      escaped.push_back(escaped_char[0]);
  }
  LogCvmfs(kLogDownload, kLogDebug, "escaped %s to %s",
           url.c_str(), escaped.c_str());

  return escaped;
}


/**
 * escaped array needs to be sufficiently large.  It's size is calculated by
 * passing NULL to EscapeHeader.
 */
static unsigned EscapeHeader(const string &header,
                             char *escaped_buf,
                             size_t buf_size)
{
  unsigned esc_pos = 0;
  char escaped_char[3];
  for (unsigned i = 0, s = header.size(); i < s; ++i) {
    if (EscapeUrlChar(header[i], escaped_char)) {
      for (unsigned j = 0; j < 3; ++j) {
        if (escaped_buf) {
          if (esc_pos >= buf_size)
            return esc_pos;
          escaped_buf[esc_pos] = escaped_char[j];
        }
        esc_pos++;
      }
    } else {
      if (escaped_buf) {
        if (esc_pos >= buf_size)
          return esc_pos;
        escaped_buf[esc_pos] = escaped_char[0];
      }
      esc_pos++;
    }
  }

  return esc_pos;
}


static Failures PrepareDownloadDestination(JobInfo *info) {
  info->destination_mem.size = 0;
  info->destination_mem.pos = 0;
  info->destination_mem.data = NULL;

  if (info->destination == kDestinationFile)
    assert(info->destination_file != NULL);

  if (info->destination == kDestinationPath) {
    assert(info->destination_path != NULL);
    info->destination_file = fopen(info->destination_path->c_str(), "w");
    if (info->destination_file == NULL)
      return kFailLocalIO;
  }

  if (info->destination == kDestinationSink)
    assert(info->destination_sink != NULL);

  return kFailOk;
}


/**
 * Called by curl for every HTTP header. Not called for file:// transfers.
 */
static size_t CallbackCurlHeader(void *ptr, size_t size, size_t nmemb,
                                 void *info_link)
{
  const size_t num_bytes = size*nmemb;
  const string header_line(static_cast<const char *>(ptr), num_bytes);
  JobInfo *info = static_cast<JobInfo *>(info_link);

  // LogCvmfs(kLogDownload, kLogDebug, "REMOVE-ME: Header callback with %s",
  //          header_line.c_str());

  // Check http status codes
  if (HasPrefix(header_line, "HTTP/1.", false)) {
    if (header_line.length() < 10)
      return 0;

    unsigned i;
    for (i = 8; (i < header_line.length()) && (header_line[i] == ' '); ++i) {}

    if (header_line[i] == '2') {
      return num_bytes;
    } else if ((header_line.length() > i+2) && (header_line[i] == '3') &&
               (header_line[i+1] == '0') &&
               ((header_line[i+2] == '1') || (header_line[i+2] == '2') ||
                (header_line[i+2] == '3') || (header_line[i+2] == '7')))
    {
      if (!info->follow_redirects) {
        LogCvmfs(kLogDownload, kLogDebug, "redirect support not enabled: %s",
                 header_line.c_str());
        info->error_code = kFailHostHttp;
        return 0;
      }
      LogCvmfs(kLogDownload, kLogDebug, "http redirect: %s",
               header_line.c_str());
      // libcurl will handle this because of CURLOPT_FOLLOWLOCATION
      return num_bytes;
    } else {
      LogCvmfs(kLogDownload, kLogDebug, "http status error code: %s",
               header_line.c_str());
      if (header_line[i] == '5') {
        // 5XX returned by host
        info->error_code = kFailHostHttp;
<<<<<<< HEAD
      } else if ((header_line.length() > i+2) && (header_line[i] == '4') &&
                 (header_line[i+1] == '0'))
      {
        if (header_line[i+2] == '4') {
          LogCvmfs(kLogDownload, kLogDebug | kLogSyslogErr,
                   "%s not found on server", info->url->c_str());
          info->error_code = kFailHostHttp;
        } else if (header_line[i+2] == '3') {
          info->error_code = kFailHostHttp;
        } else {
          info->error_code = (info->proxy == "") ? kFailHostHttp :
                                                   kFailProxyHttp;
        }
=======
      } else if ( (header_line.length() > i+2) && (header_line[i] == '4') &&
                  (header_line[i+1] == '0') &&
                  ((header_line[i+2] == '4') || (header_line[i+2] == '0')) )
      {
        // 400: error from the GeoAPI module
        // 404: the stratum 1 does not have the newest files
        info->error_code = kFailHostHttp;
      } else {
        info->error_code = (info->proxy == "") ? kFailHostHttp :
                                                 kFailProxyHttp;
>>>>>>> 692cc6af
      }
      return 0;
    }
  }

  // Allocate memory for kDestinationMemory
  if ((info->destination == kDestinationMem) &&
      HasPrefix(header_line, "CONTENT-LENGTH:", true))
  {
    char *tmp = reinterpret_cast<char *>(alloca(num_bytes+1));
    uint64_t length = 0;
    sscanf(header_line.c_str(), "%s %"PRIu64, tmp, &length);
    if (length > 0) {
      if (length > DownloadManager::kMaxMemSize) {
        LogCvmfs(kLogDownload, kLogDebug | kLogSyslogErr,
                 "resource %s too large to store in memory (%"PRIu64")",
                 info->url->c_str(), length);
        info->error_code = kFailTooBig;
        return 0;
      }
      info->destination_mem.data = static_cast<char *>(smalloc(length));
    } else {
      // Empty resource
      info->destination_mem.data = NULL;
    }
    info->destination_mem.size = length;
  } else if (HasPrefix(header_line, "LOCATION:", true)) {
    // This comes along with redirects
    LogCvmfs(kLogDownload, kLogDebug, "%s", header_line.c_str());
  }

  return num_bytes;
}


/**
 * Called by curl for every received data chunk.
 */
static size_t CallbackCurlData(void *ptr, size_t size, size_t nmemb,
                               void *info_link)
{
  const size_t num_bytes = size*nmemb;
  JobInfo *info = static_cast<JobInfo *>(info_link);

  // LogCvmfs(kLogDownload, kLogDebug, "Data callback,  %d bytes", num_bytes);

  if (num_bytes == 0)
    return 0;

  if (info->expected_hash)
    shash::Update((unsigned char *)ptr, num_bytes, info->hash_context);

  if (info->destination == kDestinationSink) {
    if (info->compressed) {
      zlib::StreamStates retval =
        zlib::DecompressZStream2Sink(ptr, num_bytes,
                                     &info->zstream, info->destination_sink);
      if (retval == zlib::kStreamDataError) {
        LogCvmfs(kLogDownload, kLogDebug, "failed to decompress %s",
                 info->url->c_str());
        info->error_code = kFailBadData;
        return 0;
      } else if (retval == zlib::kStreamIOError) {
        LogCvmfs(kLogDownload, kLogSyslogErr,
                 "decompressing %s, local IO error", info->url->c_str());
        info->error_code = kFailLocalIO;
        return 0;
      }
    } else {
      int64_t written = info->destination_sink->Write(ptr, num_bytes);
      if ((written < 0) || (static_cast<uint64_t>(written) != num_bytes)) {
        info->error_code = kFailLocalIO;
        return 0;
      }
    }
  } else if (info->destination == kDestinationMem) {
    // Write to memory
    if (info->destination_mem.pos + num_bytes > info->destination_mem.size) {
      if (info->destination_mem.size == 0) {
        LogCvmfs(kLogDownload, kLogDebug,
                 "Content-Length was missing or zero, but %zu bytes received",
                 info->destination_mem.pos + num_bytes);
      } else {
        LogCvmfs(kLogDownload, kLogDebug, "Callback had too much data: "
                 "start %zu, bytes %zu, expected %zu",
                 info->destination_mem.pos,
                 num_bytes,
                 info->destination_mem.size);
      }
      info->error_code = kFailBadData;
      return 0;
    }
    memcpy(info->destination_mem.data + info->destination_mem.pos,
           ptr, num_bytes);
    info->destination_mem.pos += num_bytes;
  } else {
    // Write to file
    if (info->compressed) {
      // LogCvmfs(kLogDownload, kLogDebug, "REMOVE-ME: writing %d bytes for %s",
      //          num_bytes, info->url->c_str());
      zlib::StreamStates retval =
        zlib::DecompressZStream2File(ptr, num_bytes,
                                     &info->zstream, info->destination_file);
      if (retval == zlib::kStreamDataError) {
        LogCvmfs(kLogDownload, kLogDebug, "failed to decompress %s",
                 info->url->c_str());
        info->error_code = kFailBadData;
        return 0;
      } else if (retval == zlib::kStreamIOError) {
        LogCvmfs(kLogDownload, kLogSyslogErr,
                 "decompressing %s, local IO error", info->url->c_str());
        info->error_code = kFailLocalIO;
        return 0;
      }
    } else {
      if (fwrite(ptr, 1, num_bytes, info->destination_file) != num_bytes) {
        info->error_code = kFailLocalIO;
        return 0;
      }
    }
  }

  return num_bytes;
}


//------------------------------------------------------------------------------


const int DownloadManager::kProbeUnprobed = -1;
const int DownloadManager::kProbeDown     = -2;
const int DownloadManager::kProbeGeo      = -3;
const unsigned DownloadManager::kMaxMemSize = 1024*1024;


/**
 * Called when new curl sockets arrive or existing curl sockets depart.
 */
int DownloadManager::CallbackCurlSocket(CURL *easy,
                                        curl_socket_t s,
                                        int action,
                                        void *userp,
                                        void *socketp)
{
  // LogCvmfs(kLogDownload, kLogDebug, "CallbackCurlSocket called with easy "
  //          "handle %p, socket %d, action %d", easy, s, action);
  DownloadManager *download_mgr = static_cast<DownloadManager *>(userp);
  if (action == CURL_POLL_NONE)
    return 0;

  // Find s in watch_fds_
  unsigned index;
  for (index = 0; index < download_mgr->watch_fds_inuse_; ++index) {
    if (download_mgr->watch_fds_[index].fd == s)
      break;
  }
  // Or create newly
  if (index == download_mgr->watch_fds_inuse_) {
    // Extend array if necessary
    if (download_mgr->watch_fds_inuse_ == download_mgr->watch_fds_size_)
    {
      download_mgr->watch_fds_size_ *= 2;
      download_mgr->watch_fds_ = static_cast<struct pollfd *>(
        srealloc(download_mgr->watch_fds_,
                 download_mgr->watch_fds_size_*sizeof(struct pollfd)));
    }
    download_mgr->watch_fds_[download_mgr->watch_fds_inuse_].fd = s;
    download_mgr->watch_fds_[download_mgr->watch_fds_inuse_].events = 0;
    download_mgr->watch_fds_[download_mgr->watch_fds_inuse_].revents = 0;
    download_mgr->watch_fds_inuse_++;
  }

  switch (action) {
    case CURL_POLL_IN:
      download_mgr->watch_fds_[index].events |= POLLIN | POLLPRI;
      break;
    case CURL_POLL_OUT:
      download_mgr->watch_fds_[index].events |= POLLOUT | POLLWRBAND;
      break;
    case CURL_POLL_INOUT:
      download_mgr->watch_fds_[index].events |=
        POLLIN | POLLPRI | POLLOUT | POLLWRBAND;
      break;
    case CURL_POLL_REMOVE:
      if (index < download_mgr->watch_fds_inuse_-1)
        download_mgr->watch_fds_[index] =
          download_mgr->watch_fds_[download_mgr->watch_fds_inuse_-1];
      download_mgr->watch_fds_inuse_--;
      // Shrink array if necessary
      if ((download_mgr->watch_fds_inuse_ > download_mgr->watch_fds_max_) &&
          (download_mgr->watch_fds_inuse_ < download_mgr->watch_fds_size_/2))
      {
        download_mgr->watch_fds_size_ /= 2;
        // LogCvmfs(kLogDownload, kLogDebug, "shrinking watch_fds_ (%d)",
        //          watch_fds_size_);
        download_mgr->watch_fds_ = static_cast<struct pollfd *>(
          srealloc(download_mgr->watch_fds_,
                   download_mgr->watch_fds_size_*sizeof(struct pollfd)));
        // LogCvmfs(kLogDownload, kLogDebug, "shrinking watch_fds_ done",
        //          watch_fds_size_);
      }
      break;
    default:
      break;
  }

  return 0;
}


/**
 * Worker thread event loop.  Waits on new JobInfo structs on a pipe.
 */
void *DownloadManager::MainDownload(void *data) {
  LogCvmfs(kLogDownload, kLogDebug, "download I/O thread started");
  DownloadManager *download_mgr = static_cast<DownloadManager *>(data);

  download_mgr->watch_fds_ =
    static_cast<struct pollfd *>(smalloc(2 * sizeof(struct pollfd)));
  download_mgr->watch_fds_size_ = 2;
  download_mgr->watch_fds_[0].fd = download_mgr->pipe_terminate_[0];
  download_mgr->watch_fds_[0].events = POLLIN | POLLPRI;
  download_mgr->watch_fds_[0].revents = 0;
  download_mgr->watch_fds_[1].fd = download_mgr->pipe_jobs_[0];
  download_mgr->watch_fds_[1].events = POLLIN | POLLPRI;
  download_mgr->watch_fds_[1].revents = 0;
  download_mgr->watch_fds_inuse_ = 2;

  int still_running = 0;
  struct timeval timeval_start, timeval_stop;
  gettimeofday(&timeval_start, NULL);
  while (true) {
    int timeout;
    if (still_running) {
      timeout = 1;
    } else {
      timeout = -1;
      gettimeofday(&timeval_stop, NULL);
      int64_t delta = static_cast<int64_t>(
        1000 * DiffTimeSeconds(timeval_start, timeval_stop));
      perf::Xadd(download_mgr->counters_->sz_transfer_time, delta);
    }
    int retval = poll(download_mgr->watch_fds_, download_mgr->watch_fds_inuse_,
                      timeout);
    if (retval < 0) {
      continue;
    }

    // Handle timeout
    if (retval == 0) {
      retval = curl_multi_socket_action(download_mgr->curl_multi_,
                                        CURL_SOCKET_TIMEOUT,
                                        0,
                                        &still_running);
    }

    // Terminate I/O thread
    if (download_mgr->watch_fds_[0].revents)
      break;

    // New job arrives
    if (download_mgr->watch_fds_[1].revents) {
      download_mgr->watch_fds_[1].revents = 0;
      JobInfo *info;
      ReadPipe(download_mgr->pipe_jobs_[0], &info, sizeof(info));
      if (!still_running)
        gettimeofday(&timeval_start, NULL);
      CURL *handle = download_mgr->AcquireCurlHandle();
      download_mgr->InitializeRequest(info, handle);
      download_mgr->SetUrlOptions(info);
      curl_multi_add_handle(download_mgr->curl_multi_, handle);
      retval = curl_multi_socket_action(download_mgr->curl_multi_,
                                        CURL_SOCKET_TIMEOUT,
                                        0,
                                        &still_running);
    }

    // Activity on curl sockets
    for (unsigned i = 2; i < download_mgr->watch_fds_inuse_; ++i) {
      if (download_mgr->watch_fds_[i].revents) {
        int ev_bitmask = 0;
        if (download_mgr->watch_fds_[i].revents & (POLLIN | POLLPRI))
          ev_bitmask |= CURL_CSELECT_IN;
        if (download_mgr->watch_fds_[i].revents & (POLLOUT | POLLWRBAND))
          ev_bitmask |= CURL_CSELECT_IN;
        if (download_mgr->watch_fds_[i].revents &
            (POLLERR | POLLHUP | POLLNVAL))
        {
          ev_bitmask |= CURL_CSELECT_ERR;
        }
        download_mgr->watch_fds_[i].revents = 0;

        retval = curl_multi_socket_action(download_mgr->curl_multi_,
                                          download_mgr->watch_fds_[i].fd,
                                          ev_bitmask,
                                          &still_running);
      }
    }

    // Check if transfers are completed
    CURLMsg *curl_msg;
    int msgs_in_queue;
    while ((curl_msg = curl_multi_info_read(download_mgr->curl_multi_,
                                            &msgs_in_queue)))
    {
      if (curl_msg->msg == CURLMSG_DONE) {
        perf::Inc(download_mgr->counters_->n_requests);
        JobInfo *info;
        CURL *easy_handle = curl_msg->easy_handle;
        int curl_error = curl_msg->data.result;
        curl_easy_getinfo(easy_handle, CURLINFO_PRIVATE, &info);

        curl_multi_remove_handle(download_mgr->curl_multi_, easy_handle);
        if (download_mgr->VerifyAndFinalize(curl_error, info)) {
          curl_multi_add_handle(download_mgr->curl_multi_, easy_handle);
          retval = curl_multi_socket_action(download_mgr->curl_multi_,
                                            CURL_SOCKET_TIMEOUT,
                                            0,
                                            &still_running);
        } else {
          // Return easy handle into pool and write result back
          download_mgr->ReleaseCurlHandle(easy_handle);

          WritePipe(info->wait_at[1], &info->error_code,
                    sizeof(info->error_code));
        }
      }
    }
  }

  for (set<CURL *>::iterator i = download_mgr->pool_handles_inuse_->begin(),
       iEnd = download_mgr->pool_handles_inuse_->end(); i != iEnd; ++i)
  {
    curl_multi_remove_handle(download_mgr->curl_multi_, *i);
    curl_easy_cleanup(*i);
  }
  download_mgr->pool_handles_inuse_->clear();
  free(download_mgr->watch_fds_);

  LogCvmfs(kLogDownload, kLogDebug, "download I/O thread terminated");
  return NULL;
}


//------------------------------------------------------------------------------


HeaderLists::~HeaderLists() {
  for (unsigned i = 0; i < blocks_.size(); ++i) {
    delete[] blocks_[i];
  }
  blocks_.clear();
}


curl_slist *HeaderLists::GetList(const char *header) {
  return Get(header);
}


curl_slist *HeaderLists::DuplicateList(curl_slist *slist) {
  assert(slist);
  curl_slist *copy = GetList(slist->data);
  copy->next = slist->next;
  curl_slist *prev = copy;
  slist = slist->next;
  while (slist) {
    curl_slist *new_link = Get(slist->data);
    new_link->next = slist->next;
    prev->next = new_link;
    prev = new_link;
    slist = slist->next;
  }
  return copy;
}


void HeaderLists::AppendHeader(curl_slist *slist, const char *header) {
  assert(slist);
  curl_slist *new_link = Get(header);
  new_link->next = NULL;

  while (slist->next)
    slist = slist->next;
  slist->next = new_link;
}


void HeaderLists::PutList(curl_slist *slist) {
  while (slist) {
    curl_slist *next = slist->next;
    Put(slist);
    slist = next;
  }
}


string HeaderLists::Print(curl_slist *slist) {
  string verbose;
  while (slist) {
    verbose += string(slist->data) + "\n";
    slist = slist->next;
  }
  return verbose;
}


curl_slist *HeaderLists::Get(const char *header) {
  for (unsigned i = 0; i < blocks_.size(); ++i) {
    for (unsigned j = 0; j < kBlockSize; ++j) {
      if (!IsUsed(&(blocks_[i][j]))) {
        blocks_[i][j].data = const_cast<char *>(header);
        return &(blocks_[i][j]);
      }
    }
  }

  // All used, new block
  AddBlock();
  blocks_[blocks_.size()-1][0].data = const_cast<char *>(header);
  return &(blocks_[blocks_.size()-1][0]);
}


void HeaderLists::Put(curl_slist *slist) {
  slist->data = NULL;
  slist->next = NULL;
}


void HeaderLists::AddBlock() {
  curl_slist *new_block = new curl_slist[kBlockSize];
  for (unsigned i = 0; i < kBlockSize; ++i) {
    Put(&new_block[i]);
  }
  blocks_.push_back(new_block);
}


//------------------------------------------------------------------------------


string DownloadManager::ProxyInfo::Print() {
  if (url == "DIRECT")
    return url;

  string result = url;
  int remaining =
    static_cast<int>(host.deadline()) - static_cast<int>(time(NULL));
  string expinfo = (remaining >= 0) ? "+" : "";
  if (abs(remaining) >= 3600) {
    expinfo += StringifyInt(remaining/3600) + "h";
  } else if (abs(remaining) >= 60) {
    expinfo += StringifyInt(remaining/60) + "m";
  } else {
    expinfo += StringifyInt(remaining) + "s";
  }
  if (host.status() == dns::kFailOk) {
    result += " (" + host.name() + ", " + expinfo + ")";
  } else {
    result += " (:unresolved:, " + expinfo + ")";
  }
  return result;
}


/**
 * Gets an idle CURL handle from the pool. Creates a new one and adds it to
 * the pool if necessary.
 */
CURL *DownloadManager::AcquireCurlHandle() {
  CURL *handle;

  if (pool_handles_idle_->empty()) {
    // Create a new handle
    handle = curl_easy_init();
    assert(handle != NULL);

    curl_easy_setopt(handle, CURLOPT_NOSIGNAL, 1);
    // curl_easy_setopt(curl_default, CURLOPT_FAILONERROR, 1);
    curl_easy_setopt(handle, CURLOPT_HEADERFUNCTION, CallbackCurlHeader);
    curl_easy_setopt(handle, CURLOPT_WRITEFUNCTION, CallbackCurlData);
  } else {
    handle = *(pool_handles_idle_->begin());
    pool_handles_idle_->erase(pool_handles_idle_->begin());
  }

  pool_handles_inuse_->insert(handle);

  return handle;
}


void DownloadManager::ReleaseCurlHandle(CURL *handle) {
  set<CURL *>::iterator elem = pool_handles_inuse_->find(handle);
  assert(elem != pool_handles_inuse_->end());

  if (pool_handles_idle_->size() > pool_max_handles_)
    curl_easy_cleanup(*elem);
  else
    pool_handles_idle_->insert(*elem);

  pool_handles_inuse_->erase(elem);
}


/**
 * HTTP request options: set the URL and other options such as timeout and
 * proxy.
 */
void DownloadManager::InitializeRequest(JobInfo *info, CURL *handle) {
  // Initialize internal download state
  info->curl_handle = handle;
  info->error_code = kFailOk;
  info->nocache = false;
  info->follow_redirects = follow_redirects_;
  info->num_used_proxies = 1;
  info->num_used_hosts = 1;
  info->num_retries = 0;
  info->backoff_ms = 0;
  info->headers = header_lists_->DuplicateList(default_headers_);
  if (info->info_header) {
    header_lists_->AppendHeader(info->headers, info->info_header);
  }
  if (info->compressed) {
    zlib::DecompressInit(&(info->zstream));
  }
  if (info->expected_hash) {
    assert(info->hash_context.buffer != NULL);
    shash::Init(info->hash_context);
  }

  if ((info->destination == kDestinationMem) &&
      (HasPrefix(*(info->url), "file://", false)))
  {
    info->destination_mem.size = 64*1024;
    info->destination_mem.data = static_cast<char *>(smalloc(64*1024));
  }

  // Set curl parameters
  curl_easy_setopt(handle, CURLOPT_PRIVATE, static_cast<void *>(info));
  curl_easy_setopt(handle, CURLOPT_WRITEHEADER,
                   static_cast<void *>(info));
  curl_easy_setopt(handle, CURLOPT_WRITEDATA, static_cast<void *>(info));
  curl_easy_setopt(handle, CURLOPT_HTTPHEADER, info->headers);
  if (info->head_request)
    curl_easy_setopt(handle, CURLOPT_NOBODY, 1);
  else
    curl_easy_setopt(handle, CURLOPT_HTTPGET, 1);
  if (opt_ipv4_only_)
    curl_easy_setopt(handle, CURLOPT_IPRESOLVE, CURL_IPRESOLVE_V4);
  if (follow_redirects_) {
    curl_easy_setopt(handle, CURLOPT_FOLLOWLOCATION, 1);
    curl_easy_setopt(handle, CURLOPT_MAXREDIRS, 4);
  }
}


/**
 * Sets the URL specific options such as host to use and timeout.  It might also
 * set an error code, in which case the further processing should react on.
 */
void DownloadManager::SetUrlOptions(JobInfo *info) {
  CURL *curl_handle = info->curl_handle;
  string url_prefix;

  curl_easy_setopt(curl_handle, CURLOPT_SSL_VERIFYPEER, 1L);
  const char *cadir = getenv("X509_CERT_DIR");
  if (!cadir) {cadir = "/etc/grid-security/certificates";}
  curl_easy_setopt(curl_handle, CURLOPT_CAPATH, cadir);

  pthread_mutex_lock(lock_options_);
  // Check if proxy group needs to be reset from backup to primary
  if (opt_timestamp_backup_proxies_ > 0) {
    const time_t now = time(NULL);
    if (static_cast<int64_t>(now) >
        static_cast<int64_t>(opt_timestamp_backup_proxies_ +
                             opt_proxy_groups_reset_after_))
    {
      string old_proxy;
      if (opt_proxy_groups_)
        old_proxy = (*opt_proxy_groups_)[opt_proxy_groups_current_][0].url;

      opt_proxy_groups_current_ = 0;
      RebalanceProxiesUnlocked();
      opt_timestamp_backup_proxies_ = 0;

      if (opt_proxy_groups_) {
        LogCvmfs(kLogDownload, kLogDebug | kLogSyslogWarn,
                 "switching proxy from %s to %s (reset proxy group)",
                 old_proxy.c_str(), (*opt_proxy_groups_)[0][0].url.c_str());
      }
    }
  }
  // Check if load-balanced proxies within the group need to be reset
  if (opt_timestamp_failover_proxies_ > 0) {
    const time_t now = time(NULL);
    if (static_cast<int64_t>(now) >
        static_cast<int64_t>(opt_timestamp_failover_proxies_ +
                             opt_proxy_groups_reset_after_))
    {
      string old_proxy;
      if (opt_proxy_groups_)
        old_proxy = (*opt_proxy_groups_)[opt_proxy_groups_current_][0].url;
      RebalanceProxiesUnlocked();
      if (opt_proxy_groups_ && (old_proxy != (*opt_proxy_groups_)[0][0].url)) {
        LogCvmfs(kLogDownload, kLogDebug | kLogSyslogWarn,
                 "switching proxy from %s to %s (reset load-balanced proxies)",
                 old_proxy.c_str(), (*opt_proxy_groups_)[0][0].url.c_str());
      }
    }
  }
  // Check if host needs to be reset
  if (opt_timestamp_backup_host_ > 0) {
    const time_t now = time(NULL);
    if (static_cast<int64_t>(now) >
        static_cast<int64_t>(opt_timestamp_backup_host_ +
                             opt_host_reset_after_))
    {
      LogCvmfs(kLogDownload, kLogDebug | kLogSyslogWarn,
               "switching host from %s to %s (reset host)",
               (*opt_host_chain_)[opt_host_chain_current_].c_str(),
               (*opt_host_chain_)[0].c_str());
      opt_host_chain_current_ = 0;
      opt_timestamp_backup_host_ = 0;
    }
  }

  if (!opt_proxy_groups_ ||
      ((*opt_proxy_groups_)[opt_proxy_groups_current_][0].url == "DIRECT"))
  {
    info->proxy = "";
    curl_easy_setopt(info->curl_handle, CURLOPT_PROXY, info->proxy.c_str());
  } else {
    ProxyInfo proxy = (*opt_proxy_groups_)[opt_proxy_groups_current_][0];
    ValidateProxyIpsUnlocked(proxy.url, proxy.host);
    ProxyInfo *proxy_ptr =
      &((*opt_proxy_groups_)[opt_proxy_groups_current_][0]);
    info->proxy = proxy_ptr->url;
    if (proxy_ptr->host.status() == dns::kFailOk) {
      curl_easy_setopt(info->curl_handle, CURLOPT_PROXY, info->proxy.c_str());
    } else {
      // We know it can't work, don't even try to download
      curl_easy_setopt(info->curl_handle, CURLOPT_PROXY, "0.0.0.0");
    }
  }
  curl_easy_setopt(curl_handle, CURLOPT_LOW_SPEED_LIMIT, opt_low_speed_limit_);
  if (info->proxy != "") {
    curl_easy_setopt(curl_handle, CURLOPT_CONNECTTIMEOUT, opt_timeout_proxy_);
    curl_easy_setopt(curl_handle, CURLOPT_LOW_SPEED_TIME, opt_timeout_proxy_);
  } else {
    curl_easy_setopt(curl_handle, CURLOPT_CONNECTTIMEOUT, opt_timeout_direct_);
    curl_easy_setopt(curl_handle, CURLOPT_LOW_SPEED_TIME, opt_timeout_direct_);
  }
  if (opt_dns_server_)
    curl_easy_setopt(curl_handle, CURLOPT_DNS_SERVERS, opt_dns_server_);

  if (info->probe_hosts && opt_host_chain_)
    url_prefix = (*opt_host_chain_)[opt_host_chain_current_];

  string url = url_prefix + *(info->url);
  if ((info->pid != -1) && (url.substr(0, 5) == "https"))
  {
    ConfigureCurlHandle(curl_handle, info->pid, info->uid, info->gid,
                        info->cred_fname);
  }

  if (url.find("@proxy@") != string::npos) {
    string replacement;
    if (proxy_template_forced_ != "") {
      replacement = proxy_template_forced_;
    } else if (info->proxy == "") {
      replacement = proxy_template_direct_;
    } else {
      if (opt_proxy_groups_current_ >= opt_proxy_groups_fallback_) {
        // It doesn't make sense to use the fallback proxies in Geo-API requests
        // since the fallback proxies are supposed to get sorted, too.
        LogCvmfs(kLogDownload, kLogDebug,
                 "using direct connection instead of fallback proxy");
        info->proxy = "";
        curl_easy_setopt(info->curl_handle, CURLOPT_PROXY, info->proxy.c_str());
        replacement = proxy_template_direct_;
      } else {
        replacement =
          (*opt_proxy_groups_)[opt_proxy_groups_current_][0].host.name();
      }
    }
    replacement = (replacement == "") ? proxy_template_direct_ : replacement;
    LogCvmfs(kLogDownload, kLogDebug, "replacing @proxy@ by %s",
             replacement.c_str());
    url = ReplaceAll(url, "@proxy@", replacement);
  }
  pthread_mutex_unlock(lock_options_);

  curl_easy_setopt(curl_handle, CURLOPT_URL, EscapeUrl(url).c_str());
}


/**
 * Checks if the name resolving information is still up to date.  The host
 * object should be one from the current load-balance group.  If the information
 * changed, gather new set of resolved IPs and, if different, exchange them in
 * the load-balance group on the fly.  In the latter case, also rebalance the
 * proxies.  The options mutex needs to be open.
 */
void DownloadManager::ValidateProxyIpsUnlocked(
  const string &url,
  const dns::Host &host)
{
  if (!host.IsExpired())
    return;
  LogCvmfs(kLogDownload, kLogDebug, "validate DNS entry for %s",
           host.name().c_str());

  unsigned group_idx = opt_proxy_groups_current_;
  dns::Host new_host = resolver_->Resolve(host.name());

  bool update_only = true;  // No changes to the list of IP addresses.
  if (new_host.status() != dns::kFailOk) {
    // Try again later in case resolving fails.
    LogCvmfs(kLogDownload, kLogDebug | kLogSyslogWarn,
             "failed to resolve IP addresses for %s (%d - %s)",
             host.name().c_str(), new_host.status(),
             dns::Code2Ascii(new_host.status()));
    new_host = dns::Host::ExtendDeadline(host, dns::Resolver::kMinTtl);
  } else if (!host.IsEquivalent(new_host)) {
    update_only = false;
  }

  if (update_only) {
    for (unsigned i = 0; i < (*opt_proxy_groups_)[group_idx].size(); ++i) {
      if ((*opt_proxy_groups_)[group_idx][i].host.id() == host.id())
        (*opt_proxy_groups_)[group_idx][i].host = new_host;
    }
    return;
  }

  assert(new_host.status() == dns::kFailOk);

  // Remove old host objects, insert new objects, and rebalance.
  LogCvmfs(kLogDownload, kLogDebug | kLogSyslog,
           "DNS entries for proxy %s changed, adjusting", host.name().c_str());
  vector<ProxyInfo> *group = &((*opt_proxy_groups_)[opt_proxy_groups_current_]);
  opt_num_proxies_ -= group->size();
  for (unsigned i = 0; i < group->size(); ) {
    if ((*group)[i].host.id() == host.id()) {
      group->erase(group->begin() + i);
    } else {
      i++;
    }
  }
  vector<ProxyInfo> new_infos;
  set<string> best_addresses = new_host.ViewBestAddresses(opt_ip_preference_);
  set<string>::const_iterator iter_ips = best_addresses.begin();
  for (; iter_ips != best_addresses.end(); ++iter_ips) {
    string url_ip = dns::RewriteUrl(url, *iter_ips);
    new_infos.push_back(ProxyInfo(new_host, url_ip));
  }
  group->insert(group->end(), new_infos.begin(), new_infos.end());
  opt_num_proxies_ += new_infos.size();

  RebalanceProxiesUnlocked();
}


/**
 * Adds transfer time and downloaded bytes to the global counters.
 */
void DownloadManager::UpdateStatistics(CURL *handle) {
  double val;
  int retval;
  int64_t sum = 0;

  retval = curl_easy_getinfo(handle, CURLINFO_SIZE_DOWNLOAD, &val);
  assert(retval == CURLE_OK);
  sum += static_cast<int64_t>(val);
  /*retval = curl_easy_getinfo(handle, CURLINFO_HEADER_SIZE, &val);
  assert(retval == CURLE_OK);
  sum += static_cast<int64_t>(val);*/
  perf::Xadd(counters_->sz_transferred_bytes, sum);
}


/**
 * Retry if possible if not on no-cache and if not already done too often.
 */
bool DownloadManager::CanRetry(const JobInfo *info) {
  pthread_mutex_lock(lock_options_);
  unsigned max_retries = opt_max_retries_;
  pthread_mutex_unlock(lock_options_);

  return !info->nocache && (info->num_retries < max_retries) &&
    ((info->error_code == kFailProxyConnection) ||
     (info->error_code == kFailHostConnection));
}


/**
 * Backoff for retry to introduce a jitter into a cluster of requesting
 * cvmfs nodes.
 * Retry only when HTTP caching is on.
 *
 * \return true if backoff has been performed, false otherwise
 */
void DownloadManager::Backoff(JobInfo *info) {
  pthread_mutex_lock(lock_options_);
  unsigned backoff_init_ms = opt_backoff_init_ms_;
  unsigned backoff_max_ms = opt_backoff_max_ms_;
  pthread_mutex_unlock(lock_options_);

  info->num_retries++;
  perf::Inc(counters_->n_retries);
  if (info->backoff_ms == 0) {
    info->backoff_ms = prng_.Next(backoff_init_ms + 1);  // Must be != 0
  } else {
    info->backoff_ms *= 2;
  }
  if (info->backoff_ms > backoff_max_ms)
    info->backoff_ms = backoff_max_ms;

  LogCvmfs(kLogDownload, kLogDebug, "backing off for %d ms", info->backoff_ms);
  SafeSleepMs(info->backoff_ms);
}


/**
 * Checks the result of a curl download and implements the failure logic, such
 * as changing the proxy server.  Takes care of cleanup.
 *
 * \return true if another download should be performed, false otherwise
 */
bool DownloadManager::VerifyAndFinalize(const int curl_error, JobInfo *info) {
  LogCvmfs(kLogDownload, kLogDebug, "Verify downloaded url %s (curl error %d)",
           info->url->c_str(), curl_error);
  UpdateStatistics(info->curl_handle);

  if (info->cred_fname)
  {
    unlink(info->cred_fname);
    free(info->cred_fname);
    info->cred_fname = NULL;
    curl_easy_setopt(info->curl_handle, CURLOPT_SSLCERT, NULL);
    curl_easy_setopt(info->curl_handle, CURLOPT_SSLKEY, NULL);
    curl_easy_setopt(info->curl_handle, CURLOPT_FRESH_CONNECT, 0);
    curl_easy_setopt(info->curl_handle, CURLOPT_FORBID_REUSE, 0);
  }

  // Verification and error classification
  switch (curl_error) {
    case CURLE_OK:
      // Verify content hash
      if (info->expected_hash) {
        shash::Any match_hash;
        shash::Final(info->hash_context, &match_hash);
        if (match_hash != *(info->expected_hash)) {
          LogCvmfs(kLogDownload, kLogDebug,
                   "hash verification of %s failed (expected %s, got %s)",
                   info->url->c_str(), info->expected_hash->ToString().c_str(),
                   match_hash.ToString().c_str());
          info->error_code = kFailBadData;
          break;
        }
      }

      // Set actual size in case of file:// download into memory
      if ((info->destination == kDestinationMem) &&
          (HasPrefix(*(info->url), "file://", false)))
      {
        info->destination_mem.size = info->destination_mem.pos;
      }

      // Decompress memory in a single run
      if ((info->destination == kDestinationMem) && info->compressed) {
        void *buf;
        uint64_t size;
        bool retval = zlib::DecompressMem2Mem(info->destination_mem.data,
                                              info->destination_mem.size,
                                              &buf, &size);
        if (retval) {
          free(info->destination_mem.data);
          info->destination_mem.data = static_cast<char *>(buf);
          info->destination_mem.size = size;
        } else {
          LogCvmfs(kLogDownload, kLogDebug,
                   "decompression (memory) of url %s failed",
                   info->url->c_str());
          info->error_code = kFailBadData;
          break;
        }
      }

      info->error_code = kFailOk;
      break;
    case CURLE_UNSUPPORTED_PROTOCOL:
      info->error_code = kFailUnsupportedProtocol;
      break;
    case CURLE_URL_MALFORMAT:
      info->error_code = kFailBadUrl;
      break;
    case CURLE_COULDNT_RESOLVE_PROXY:
      info->error_code = kFailProxyResolve;
      break;
    case CURLE_COULDNT_RESOLVE_HOST:
      info->error_code = kFailHostResolve;
      break;
    case CURLE_COULDNT_CONNECT:
    case CURLE_OPERATION_TIMEDOUT:
    case CURLE_PARTIAL_FILE:
    case CURLE_GOT_NOTHING:
    case CURLE_RECV_ERROR:
      if (info->proxy != "")
        // This is a guess.  Fail-over can still change to switching host
        info->error_code = kFailProxyConnection;
      else
        info->error_code = kFailHostConnection;
      break;
    case CURLE_TOO_MANY_REDIRECTS:
      info->error_code = kFailHostConnection;
      break;
    case CURLE_SSL_CACERT:
      LogCvmfs(kLogDownload, kLogDebug | kLogSyslogErr, "SSL certificate cannot"
               "be authenticated with known CA certificates. "
               "X509_CERT_DIR might point to the wrong directory.");
      info->error_code = kFailHostConnection;
      break;
    case CURLE_ABORTED_BY_CALLBACK:
    case CURLE_WRITE_ERROR:
      // Error set by callback
      break;
    default:
      LogCvmfs(kLogDownload, kLogSyslogErr, "unexpected curl error (%d) while "
               "trying to fetch %s", curl_error, info->url->c_str());
      info->error_code = kFailOther;
      break;
  }

  std::vector<std::string> *host_chain = opt_host_chain_;

  // Determination if download should be repeated
  bool try_again = false;
  bool same_url_retry = CanRetry(info);
  if (info->error_code != kFailOk) {
    pthread_mutex_lock(lock_options_);
    if ((info->error_code) == kFailBadData && !info->nocache)
      try_again = true;
    if ( same_url_retry || (
         ( (info->error_code == kFailHostResolve) ||
           (info->error_code == kFailHostConnection) ||
           (info->error_code == kFailHostHttp)) &&
         info->probe_hosts &&
         host_chain && (info->num_used_hosts < host_chain->size()))
       )
    {
      try_again = true;
    }
    if ( same_url_retry || (
         ( (info->error_code == kFailProxyResolve) ||
           (info->error_code == kFailProxyConnection) ||
           (info->error_code == kFailProxyHttp)) )
       )
    {
      try_again = true;
      // If all proxies failed, do a next round with the next host
      if (!same_url_retry && (info->num_used_proxies >= opt_num_proxies_)) {
        // Check if this can be made a host fail-over
        if (info->probe_hosts &&
            host_chain &&
            (info->num_used_hosts < host_chain->size()))
        {
          // reset proxy group if not already performed by other handle
          if (opt_proxy_groups_) {
            if ((opt_proxy_groups_current_ > 0) ||
                (opt_proxy_groups_current_burned_ > 1))
            {
              string old_proxy;
              old_proxy =
                (*opt_proxy_groups_)[opt_proxy_groups_current_][0].url;
              opt_proxy_groups_current_ = 0;
              RebalanceProxiesUnlocked();
              opt_timestamp_backup_proxies_ = 0;
              if (opt_proxy_groups_) {
                LogCvmfs(kLogDownload, kLogDebug | kLogSyslogWarn,
                         "switching proxy from %s to %s "
                         "(reset proxies for host failover)",
                         old_proxy.c_str(),
                         (*opt_proxy_groups_)[0][0].url.c_str());
              }
            }
          }

          // Make it a host failure
          LogCvmfs(kLogDownload, kLogDebug, "make it a host failure");
          info->num_used_proxies = 1;
          info->error_code = kFailHostAfterProxy;
        } else {
          try_again = false;
        }
      }  // Make a proxy failure a host failure
    }  // Proxy failure assumed
    pthread_mutex_unlock(lock_options_);
  }

  if (try_again) {
    LogCvmfs(kLogDownload, kLogDebug, "Trying again on same curl handle, "
             "same url: %d", same_url_retry);
    // Reset internal state and destination
    if ((info->destination == kDestinationMem) && info->destination_mem.data) {
      free(info->destination_mem.data);
      info->destination_mem.data = NULL;
      info->destination_mem.size = 0;
      info->destination_mem.pos = 0;
    }
    if ((info->destination == kDestinationFile) ||
        (info->destination == kDestinationPath))
    {
      if ((fflush(info->destination_file) != 0) ||
          (ftruncate(fileno(info->destination_file), 0) != 0))
      {
        info->error_code = kFailLocalIO;
        goto verify_and_finalize_stop;
      }
      rewind(info->destination_file);
    }
    if (info->destination == kDestinationSink) {
      if (info->destination_sink->Reset() != 0) {
        info->error_code = kFailLocalIO;
        goto verify_and_finalize_stop;
      }
    }
    if (info->expected_hash)
      shash::Init(info->hash_context);
    if (info->compressed)
      zlib::DecompressInit(&info->zstream);

    // Failure handling
    bool switch_proxy = false;
    bool switch_host = false;
    switch (info->error_code) {
      case kFailBadData:
        header_lists_->AppendHeader(info->headers, "Pragma: no-cache");
        header_lists_->AppendHeader(info->headers, "Cache-Control: no-cache");
        curl_easy_setopt(info->curl_handle, CURLOPT_HTTPHEADER, info->headers);
        info->nocache = true;
        break;
      case kFailProxyResolve:
      case kFailProxyHttp:
        switch_proxy = true;
        break;
      case kFailHostResolve:
      case kFailHostHttp:
      case kFailHostAfterProxy:
        switch_host = true;
        break;
      case kFailProxyConnection:
        if (same_url_retry)
          Backoff(info);
        else
          switch_proxy = true;
        break;
      case kFailHostConnection:
        if (same_url_retry)
          Backoff(info);
        else
          switch_host = true;
        break;
      default:
        // No other errors expected when retrying
        abort();
    }
    if (switch_proxy) {
      SwitchProxy(info);
      info->num_used_proxies++;
      SetUrlOptions(info);
    }
    if (switch_host) {
      SwitchHost(info);
      info->num_used_hosts++;
      SetUrlOptions(info);
    }

    return true;  // try again
  }

 verify_and_finalize_stop:
  // Finalize, flush destination file
  if ((info->destination == kDestinationFile) &&
      fflush(info->destination_file) != 0)
  {
    info->error_code = kFailLocalIO;
  } else if (info->destination == kDestinationPath) {
    if (fclose(info->destination_file) != 0)
      info->error_code = kFailLocalIO;
    info->destination_file = NULL;
  }

  if (info->compressed)
    zlib::DecompressFini(&info->zstream);

  if (info->headers) {
    header_lists_->PutList(info->headers);
    info->headers = NULL;
  }

  return false;  // stop transfer and return to Fetch()
}


DownloadManager::DownloadManager() {
  pool_handles_idle_ = NULL;
  pool_handles_inuse_ = NULL;
  pool_max_handles_ = 0;
  curl_multi_ = NULL;
  default_headers_ = NULL;

  atomic_init32(&multi_threaded_);
  pipe_terminate_[0] = pipe_terminate_[1] = -1;

  pipe_jobs_[0] = pipe_jobs_[1] = -1;
  watch_fds_ = NULL;
  watch_fds_size_ = 0;
  watch_fds_inuse_ = 0;
  watch_fds_max_ = 0;

  lock_options_ =
  reinterpret_cast<pthread_mutex_t *>(smalloc(sizeof(pthread_mutex_t)));
  int retval = pthread_mutex_init(lock_options_, NULL);
  assert(retval == 0);
  lock_synchronous_mode_ =
  reinterpret_cast<pthread_mutex_t *>(smalloc(sizeof(pthread_mutex_t)));
  retval = pthread_mutex_init(lock_synchronous_mode_, NULL);
  assert(retval == 0);

  opt_dns_server_ = NULL;
  opt_ip_preference_ = dns::kIpPreferSystem;
  opt_timeout_proxy_ = 0;
  opt_timeout_direct_ = 0;
  opt_low_speed_limit_ = 0;
  opt_host_chain_ = NULL;
  opt_host_chain_rtt_ = NULL;
  opt_host_chain_current_ = 0;
  opt_proxy_groups_ = NULL;
  opt_proxy_groups_current_ = 0;
  opt_proxy_groups_current_burned_ = 0;
  opt_num_proxies_ = 0;
  opt_max_retries_ = 0;
  opt_backoff_init_ms_ = 0;
  opt_backoff_max_ms_ = 0;
  enable_info_header_ = false;
  opt_ipv4_only_ = false;
  follow_redirects_ = false;

  resolver_ = NULL;

  opt_timestamp_backup_proxies_ = 0;
  opt_timestamp_failover_proxies_ = 0;
  opt_proxy_groups_reset_after_ = 0;
  opt_timestamp_backup_host_ = 0;
  opt_host_reset_after_ = 0;

  counters_ = NULL;
}


DownloadManager::~DownloadManager() {
  pthread_mutex_destroy(lock_options_);
  pthread_mutex_destroy(lock_synchronous_mode_);
  free(lock_options_);
  free(lock_synchronous_mode_);
}

void DownloadManager::InitHeaders() {
  // User-Agent
  string cernvm_id = "User-Agent: cvmfs ";
#ifdef CVMFS_LIBCVMFS
  cernvm_id += "libcvmfs ";
#else
  cernvm_id += "Fuse ";
#endif
  cernvm_id += string(VERSION);
  if (getenv("CERNVM_UUID") != NULL) {
    cernvm_id += " " +
    sanitizer::InputSanitizer("az AZ 09 -").Filter(getenv("CERNVM_UUID"));
  }
  user_agent_ = strdup(cernvm_id.c_str());

  header_lists_ = new HeaderLists();

  default_headers_ = header_lists_->GetList("Connection: Keep-Alive");
  header_lists_->AppendHeader(default_headers_, "Pragma:");
  header_lists_->AppendHeader(default_headers_, user_agent_);
}


void DownloadManager::FiniHeaders() {
  delete header_lists_;
  header_lists_ = NULL;
  default_headers_ = NULL;
}


void DownloadManager::Init(const unsigned max_pool_handles,
                           const bool use_system_proxy,
                           perf::Statistics *statistics,
                           const string &name)
{
  atomic_init32(&multi_threaded_);
  int retval = curl_global_init(CURL_GLOBAL_ALL);
  assert(retval == CURLE_OK);
  pool_handles_idle_ = new set<CURL *>;
  pool_handles_inuse_ = new set<CURL *>;
  pool_max_handles_ = max_pool_handles;
  watch_fds_max_ = 4*pool_max_handles_;

  opt_timeout_proxy_ = 5;
  opt_timeout_direct_ = 10;
  opt_low_speed_limit_ = 1024;
  opt_proxy_groups_current_ = 0;
  opt_proxy_groups_current_burned_ = 0;
  opt_num_proxies_ = 0;
  opt_host_chain_current_ = 0;
  opt_ip_preference_ = dns::kIpPreferSystem;

  counters_ = new Counters(statistics, name);

  user_agent_ = NULL;
  InitHeaders();

  curl_multi_ = curl_multi_init();
  assert(curl_multi_ != NULL);
  curl_multi_setopt(curl_multi_, CURLMOPT_SOCKETFUNCTION, CallbackCurlSocket);
  curl_multi_setopt(curl_multi_, CURLMOPT_SOCKETDATA,
                    static_cast<void *>(this));
  curl_multi_setopt(curl_multi_, CURLMOPT_MAXCONNECTS, watch_fds_max_);
  curl_multi_setopt(curl_multi_, CURLMOPT_MAX_TOTAL_CONNECTIONS,
                    pool_max_handles_);
  // curl_multi_setopt(curl_multi_, CURLMOPT_PIPELINING, 1);

  prng_.InitLocaltime();

  // Name resolving
  if ((getenv("CVMFS_IPV4_ONLY") != NULL) &&
      (strlen(getenv("CVMFS_IPV4_ONLY")) > 0))
  {
    opt_ipv4_only_ = true;
  }
  resolver_ = dns::NormalResolver::Create(opt_ipv4_only_,
    kDnsDefaultRetries, kDnsDefaultTimeoutMs);
  assert(resolver_);

  // Parsing environment variables
  if (use_system_proxy) {
    if (getenv("http_proxy") == NULL) {
      SetProxyChain("", "", kSetProxyRegular);
    } else {
      SetProxyChain(string(getenv("http_proxy")), "", kSetProxyRegular);
    }
  }
}


void DownloadManager::Fini() {
  if (atomic_xadd32(&multi_threaded_, 0) == 1) {
    // Shutdown I/O thread
    char buf = 'T';
    WritePipe(pipe_terminate_[1], &buf, 1);
    pthread_join(thread_download_, NULL);
    // All handles are removed from the multi stack
    close(pipe_terminate_[1]);
    close(pipe_terminate_[0]);
    close(pipe_jobs_[1]);
    close(pipe_jobs_[0]);
  }

  for (set<CURL *>::iterator i = pool_handles_idle_->begin(),
       iEnd = pool_handles_idle_->end(); i != iEnd; ++i)
  {
    curl_easy_cleanup(*i);
  }
  delete pool_handles_idle_;
  delete pool_handles_inuse_;
  curl_multi_cleanup(curl_multi_);
  pool_handles_idle_ = NULL;
  pool_handles_inuse_ = NULL;
  curl_multi_ = NULL;

  FiniHeaders();
  if (user_agent_)
    free(user_agent_);
  user_agent_ = NULL;

  delete counters_;
  counters_ = NULL;

  delete opt_host_chain_;
  delete opt_host_chain_rtt_;
  delete opt_proxy_groups_;
  opt_host_chain_ = NULL;
  opt_host_chain_rtt_ = NULL;
  opt_proxy_groups_ = NULL;

  curl_global_cleanup();

  delete resolver_;
  resolver_ = NULL;
}


/**
 * Spawns the I/O worker thread and switches the module in multi-threaded mode.
 * No way back except Fini(); Init();
 */
void DownloadManager::Spawn() {
  MakePipe(pipe_terminate_);
  MakePipe(pipe_jobs_);

  int retval = pthread_create(&thread_download_, NULL, MainDownload,
                              static_cast<void *>(this));
  assert(retval == 0);

  atomic_inc32(&multi_threaded_);
}


/**
 * Downloads data from an unsecure outside channel (currently HTTP or file).
 */
Failures DownloadManager::Fetch(JobInfo *info) {
  assert(info != NULL);
  assert(info->url != NULL);

  Failures result;
  result = PrepareDownloadDestination(info);
  if (result != kFailOk)
    return result;

  if (info->expected_hash) {
    const shash::Algorithms algorithm = info->expected_hash->algorithm;
    info->hash_context.algorithm = algorithm;
    info->hash_context.size = shash::GetContextSize(algorithm);
    info->hash_context.buffer = alloca(info->hash_context.size);
  }

  // Prepare cvmfs-info: header, allocate string on the stack
  info->info_header = NULL;
  if (enable_info_header_ && info->extra_info) {
    const char *header_name = "cvmfs-info: ";
    const size_t header_name_len = strlen(header_name);
    const unsigned header_size = 1 + header_name_len +
      EscapeHeader(*(info->extra_info), NULL, 0);
    info->info_header = static_cast<char *>(alloca(header_size));
    memcpy(info->info_header, header_name, header_name_len);
    EscapeHeader(*(info->extra_info), info->info_header + header_name_len,
                 header_size - header_name_len);
    info->info_header[header_size-1] = '\0';
  }

  if (atomic_xadd32(&multi_threaded_, 0) == 1) {
    if (info->wait_at[0] == -1) {
      MakePipe(info->wait_at);
    }

    // LogCvmfs(kLogDownload, kLogDebug, "send job to thread, pipe %d %d",
    //          info->wait_at[0], info->wait_at[1]);
    WritePipe(pipe_jobs_[1], &info, sizeof(info));
    ReadPipe(info->wait_at[0], &result, sizeof(result));
    // LogCvmfs(kLogDownload, kLogDebug, "got result %d", result);
  } else {
    pthread_mutex_lock(lock_synchronous_mode_);
    CURL *handle = AcquireCurlHandle();
    InitializeRequest(info, handle);
    SetUrlOptions(info);
    // curl_easy_setopt(handle, CURLOPT_VERBOSE, 1);
    int retval;
    do {
      retval = curl_easy_perform(handle);
      perf::Inc(counters_->n_requests);
      double elapsed;
      if (curl_easy_getinfo(handle, CURLINFO_TOTAL_TIME, &elapsed) == CURLE_OK)
        perf::Xadd(counters_->sz_transfer_time, (int64_t)(elapsed * 1000));
    } while (VerifyAndFinalize(retval, info));
    result = info->error_code;
    ReleaseCurlHandle(info->curl_handle);
    pthread_mutex_unlock(lock_synchronous_mode_);
  }

  if (result != kFailOk) {
    LogCvmfs(kLogDownload, kLogDebug, "download failed (error %d - %s)", result,
             Code2Ascii(result));

    if (info->destination == kDestinationPath)
      unlink(info->destination_path->c_str());

    if (info->destination_mem.data) {
      free(info->destination_mem.data);
      info->destination_mem.data = NULL;
      info->destination_mem.size = 0;
    }
  }

  return result;
}


/**
 * Sets a DNS server.  Only for testing as it cannot be reverted to the system
 * default.
 */
void DownloadManager::SetDnsServer(const string &address) {
  pthread_mutex_lock(lock_options_);
  if (opt_dns_server_)
    free(opt_dns_server_);
  if (address != "") {
    opt_dns_server_ = strdup(address.c_str());
    assert(opt_dns_server_);

    vector<string> servers;
    servers.push_back(address);
    bool retval = resolver_->SetResolvers(servers);
    assert(retval);
  }
  pthread_mutex_unlock(lock_options_);
  LogCvmfs(kLogDownload, kLogSyslog, "set nameserver to %s", address.c_str());
}


/**
 * Sets the DNS query timeout parameters.
 */
void DownloadManager::SetDnsParameters(
  const unsigned retries,
  const unsigned timeout_ms)
{
  pthread_mutex_lock(lock_options_);
  delete resolver_;
  resolver_ = NULL;
  resolver_ =
    dns::NormalResolver::Create(opt_ipv4_only_, retries, timeout_ms);
  assert(resolver_);
  pthread_mutex_unlock(lock_options_);
}


void DownloadManager::SetIpPreference(dns::IpPreference preference) {
  pthread_mutex_lock(lock_options_);
  opt_ip_preference_ = preference;
  pthread_mutex_unlock(lock_options_);
}


/**
 * Sets two timeout values for proxied and for direct conections, respectively.
 * The timeout counts for all sorts of connection phases,
 * DNS, HTTP connect, etc.
 */
void DownloadManager::SetTimeout(const unsigned seconds_proxy,
                                 const unsigned seconds_direct)
{
  pthread_mutex_lock(lock_options_);
  opt_timeout_proxy_ = seconds_proxy;
  opt_timeout_direct_ = seconds_direct;
  pthread_mutex_unlock(lock_options_);
}


/**
 * Sets contains the average transfer speed in bytes per second that the
 * transfer should be below during CURLOPT_LOW_SPEED_TIME seconds for libcurl to
 * consider it to be too slow and abort.  Only effective for new connections.
 */
void DownloadManager::SetLowSpeedLimit(const unsigned low_speed_limit) {
  pthread_mutex_lock(lock_options_);
  opt_low_speed_limit_ = low_speed_limit;
  pthread_mutex_unlock(lock_options_);
}


/**
 * Receives the currently active timeout values.
 */
void DownloadManager::GetTimeout(unsigned *seconds_proxy,
                                 unsigned *seconds_direct)
{
  pthread_mutex_lock(lock_options_);
  *seconds_proxy = opt_timeout_proxy_;
  *seconds_direct = opt_timeout_direct_;
  pthread_mutex_unlock(lock_options_);
}


/**
 * Parses a list of ';'-separated hosts for the host chain.  The empty string
 * removes the host list.
 */
void DownloadManager::SetHostChain(const string &host_list) {
  pthread_mutex_lock(lock_options_);
  opt_timestamp_backup_host_ = 0;
  delete opt_host_chain_;
  delete opt_host_chain_rtt_;
  opt_host_chain_current_ = 0;

  if (host_list == "") {
    opt_host_chain_ = NULL;
    opt_host_chain_rtt_ = NULL;
    pthread_mutex_unlock(lock_options_);
    return;
  }

  opt_host_chain_ = new vector<string>(SplitString(host_list, ';'));
  opt_host_chain_rtt_ =
    new vector<int>(opt_host_chain_->size(), kProbeUnprobed);
  // LogCvmfs(kLogDownload, kLogSyslog, "using host %s",
  //          (*opt_host_chain_)[0].c_str());
  pthread_mutex_unlock(lock_options_);
}


/**
 * Retrieves the currently set chain of hosts, their round trip times, and the
 * currently used host.
 */
void DownloadManager::GetHostInfo(vector<string> *host_chain, vector<int> *rtt,
                                  unsigned *current_host)
{
  pthread_mutex_lock(lock_options_);
  if (opt_host_chain_) {
    *current_host = opt_host_chain_current_;
    *host_chain = *opt_host_chain_;
    *rtt = *opt_host_chain_rtt_;
  }
  pthread_mutex_unlock(lock_options_);
}


/**
 * Jumps to the next proxy in the ring of forward proxy servers.
 * Selects one randomly from a load-balancing group.
 *
 * If info is set, switch only if the current proxy is identical to the one used
 * by info, otherwise another transfer has already done the switch.
 */
void DownloadManager::SwitchProxy(JobInfo *info) {
  pthread_mutex_lock(lock_options_);

  if (!opt_proxy_groups_) {
    pthread_mutex_unlock(lock_options_);
    return;
  }
  if (info &&
      ((*opt_proxy_groups_)[opt_proxy_groups_current_][0].url != info->proxy))
  {
    pthread_mutex_unlock(lock_options_);
    return;
  }

  perf::Inc(counters_->n_proxy_failover);
  string old_proxy = (*opt_proxy_groups_)[opt_proxy_groups_current_][0].url;

  // If all proxies from the current load-balancing group are burned, switch to
  // another group
  if (opt_proxy_groups_current_burned_ ==
      (*opt_proxy_groups_)[opt_proxy_groups_current_].size())
  {
    opt_proxy_groups_current_burned_ = 0;
    if (opt_proxy_groups_->size() > 1) {
      opt_proxy_groups_current_ = (opt_proxy_groups_current_ + 1) %
      opt_proxy_groups_->size();
      // Remeber the timestamp of switching to backup proxies
      if (opt_proxy_groups_reset_after_ > 0) {
        if (opt_proxy_groups_current_ > 0) {
          if (opt_timestamp_backup_proxies_ == 0)
            opt_timestamp_backup_proxies_ = time(NULL);
          // LogCvmfs(kLogDownload, kLogDebug | kLogSyslogWarn,
          //          "switched to (another) backup proxy group");
        } else {
          opt_timestamp_backup_proxies_ = 0;
          // LogCvmfs(kLogDownload, kLogDebug | kLogSyslogWarn,
          //          "switched back to primary proxy group");
        }
        opt_timestamp_failover_proxies_ = 0;
      }
    }
  } else {
    // failover within the same group
    if (opt_proxy_groups_reset_after_ > 0) {
      if (opt_timestamp_failover_proxies_ == 0)
        opt_timestamp_failover_proxies_ = time(NULL);
    }
  }

  vector<ProxyInfo> *group = &((*opt_proxy_groups_)[opt_proxy_groups_current_]);
  const unsigned group_size = group->size();

  // Move active proxy to the back
  if (opt_proxy_groups_current_burned_) {
    const ProxyInfo swap = (*group)[0];
    (*group)[0] = (*group)[group_size - opt_proxy_groups_current_burned_];
    (*group)[group_size - opt_proxy_groups_current_burned_] = swap;
  }
  opt_proxy_groups_current_burned_++;

  // Select new one
  if ((group_size - opt_proxy_groups_current_burned_) > 0) {
    int select = prng_.Next(group_size - opt_proxy_groups_current_burned_ + 1);

    // Move selected proxy to front
    const ProxyInfo swap = (*group)[select];
    (*group)[select] = (*group)[0];
    (*group)[0] = swap;
  }

  LogCvmfs(kLogDownload, kLogDebug | kLogSyslogWarn,
           "switching proxy from %s to %s",
           old_proxy.c_str(), (*group)[0].url.c_str());
  LogCvmfs(kLogDownload, kLogDebug, "%d proxies remain in group",
           group_size - opt_proxy_groups_current_burned_);

  pthread_mutex_unlock(lock_options_);
}


/**
 * Switches to the next host in the chain.  If info is set, switch only if the
 * current host is identical to the one used by info, otherwise another transfer
 * has already done the switch.
 */
void DownloadManager::SwitchHost(JobInfo *info) {
  bool do_switch = true;

  pthread_mutex_lock(lock_options_);
  if (!opt_host_chain_ || (opt_host_chain_->size() == 1)) {
    pthread_mutex_unlock(lock_options_);
    return;
  }

  if (info) {
    char *effective_url;
    curl_easy_getinfo(info->curl_handle, CURLINFO_EFFECTIVE_URL,
                      &effective_url);
    if (!HasPrefix(string(effective_url) + "/",
                   (*opt_host_chain_)[opt_host_chain_current_] + "/",
                   true))
    {
      do_switch = false;
      LogCvmfs(kLogDownload, kLogDebug, "don't switch host, "
               "effective url: %s, current host: %s", effective_url,
               (*opt_host_chain_)[opt_host_chain_current_].c_str());
    }
  }

  if (do_switch) {
    string old_host = (*opt_host_chain_)[opt_host_chain_current_];
    opt_host_chain_current_ = (opt_host_chain_current_+1) %
    opt_host_chain_->size();
    perf::Inc(counters_->n_host_failover);
    LogCvmfs(kLogDownload, kLogDebug | kLogSyslogWarn,
             "switching host from %s to %s", old_host.c_str(),
             (*opt_host_chain_)[opt_host_chain_current_].c_str());

    // Remeber the timestamp of switching to backup host
    if (opt_host_reset_after_ > 0) {
      if (opt_host_chain_current_ != 0) {
        if (opt_timestamp_backup_host_ == 0)
          opt_timestamp_backup_host_ = time(NULL);
      } else {
        opt_timestamp_backup_host_ = 0;
      }
    }
  }
  pthread_mutex_unlock(lock_options_);
}


void DownloadManager::SwitchHost() {
  SwitchHost(NULL);
}


/**
 * Orders the hostlist according to RTT of downloading .cvmfschecksum.
 * Sets the current host to the best-responsive host.
 * If you change the host list in between by SetHostChain(), it will be
 * overwritten by this function.
 */
void DownloadManager::ProbeHosts() {
  vector<string> host_chain;
  vector<int> host_rtt;
  unsigned current_host;

  GetHostInfo(&host_chain, &host_rtt, &current_host);

  // Stopwatch, two times to fill caches first
  unsigned i, retries;
  string url;
  JobInfo info(&url, false, false, NULL);
  for (retries = 0; retries < 2; ++retries) {
    for (i = 0; i < host_chain.size(); ++i) {
      url = host_chain[i] + "/.cvmfspublished";

      struct timeval tv_start, tv_end;
      gettimeofday(&tv_start, NULL);
      Failures result = Fetch(&info);
      gettimeofday(&tv_end, NULL);
      if (info.destination_mem.data)
        free(info.destination_mem.data);
      if (result == kFailOk) {
        host_rtt[i] = static_cast<int>(
          DiffTimeSeconds(tv_start, tv_end) * 1000);
        LogCvmfs(kLogDownload, kLogDebug, "probing host %s had %dms rtt",
                 url.c_str(), host_rtt[i]);
      } else {
        LogCvmfs(kLogDownload, kLogDebug, "error while probing host %s: %d %s",
                 url.c_str(), result, Code2Ascii(result));
        host_rtt[i] = INT_MAX;
      }
    }
  }

  SortTeam(&host_rtt, &host_chain);
  for (i = 0; i < host_chain.size(); ++i) {
    if (host_rtt[i] == INT_MAX) host_rtt[i] = kProbeDown;
  }

  pthread_mutex_lock(lock_options_);
  delete opt_host_chain_;
  delete opt_host_chain_rtt_;
  opt_host_chain_ = new vector<string>(host_chain);
  opt_host_chain_rtt_ = new vector<int>(host_rtt);
  opt_host_chain_current_ = 0;
  pthread_mutex_unlock(lock_options_);
}


/**
 * Uses the Geo-API of Stratum 1s to let any of them order the list of servers
 *   and fallback proxies (if any).
 * Tries at most three random Stratum 1s before giving up.
 * If you change the host list in between by SetHostChain() or the fallback
 *   proxy list by SetProxyChain(), they will be overwritten by this function.
 */
bool DownloadManager::ProbeGeo() {
  vector<string> host_chain;
  vector<int> host_rtt;
  unsigned current_host;
  vector< vector<ProxyInfo> > proxy_chain;
  unsigned fallback_group;

  GetHostInfo(&host_chain, &host_rtt, &current_host);
  GetProxyInfo(&proxy_chain, NULL, &fallback_group);
  if ((host_chain.size() < 2) && ((proxy_chain.size() - fallback_group) < 2))
    return true;

  // Protect against concurrent access to prng_
  pthread_mutex_lock(lock_options_);
  // Determine random hosts for the Geo-API query
  vector<string> host_chain_shuffled = Shuffle(host_chain, &prng_);
  pthread_mutex_unlock(lock_options_);

  vector<string> host_names;
  for (unsigned i = 0; i < host_chain.size(); ++i)
    host_names.push_back(dns::ExtractHost(host_chain[i]));
  SortTeam(&host_names, &host_chain);

  // Add fallback proxy names to the end of the host list
  unsigned first_geo_fallback = host_names.size();
  for (unsigned i = fallback_group; i < proxy_chain.size(); ++i) {
    // We only take the first fallback proxy name from every group under the
    // assumption that load-balanced servers are at the same location
    host_names.push_back(proxy_chain[i][0].host.name());
  }
  // TODO(dwd): fallback proxies should be sorted to for maximum cache reuse.
  // For WLCG there's no reason to sort fallbacks, they're set by a widely
  // shared config but that can change in a different context.

  string host_list = JoinStrings(host_names, ",");

  // Request ordered list via Geo-API
  bool success = false;
  unsigned max_attempts = std::min(host_chain_shuffled.size(), size_t(3));
  vector<uint64_t> geo_order(host_names.size());
  for (unsigned i = 0; i < max_attempts; ++i) {
    string url = host_chain_shuffled[i] + "/api/v1.0/geo/@proxy@/" + host_list;
    LogCvmfs(kLogDownload, kLogDebug,
             "requesting ordered server list from %s", url.c_str());
    JobInfo info(&url, false, false, NULL);
    Failures result = Fetch(&info);
    if (result == kFailOk) {
      string order(info.destination_mem.data, info.destination_mem.size);
      free(info.destination_mem.data);
      bool retval = ValidateGeoReply(order, host_names.size(), &geo_order);
      if (!retval) {
        LogCvmfs(kLogDownload, kLogDebug | kLogSyslogWarn,
                 "retrieved invalid GeoAPI reply from %s [%s]",
                 url.c_str(), order.c_str());
      } else {
        LogCvmfs(kLogDownload, kLogDebug | kLogSyslog,
                 "geographic order of servers retrieved from %s",
                 dns::ExtractHost(host_chain_shuffled[i]).c_str());
        LogCvmfs(kLogDownload, kLogDebug, "order is %s", order.c_str());
        success = true;
        break;
      }
    } else {
      LogCvmfs(kLogDownload, kLogDebug | kLogSyslogWarn,
               "GeoAPI request %s failed with error %d [%s]",
               url.c_str(), result, Code2Ascii(result));
    }
  }
  if (!success) {
    LogCvmfs(kLogDownload, kLogDebug | kLogSyslogWarn,
             "failed to retrieve geographic order from stratum 1 servers");
    return false;
  }

  // Re-install host chain and proxy chain
  pthread_mutex_lock(lock_options_);
  delete opt_host_chain_;
  opt_num_proxies_ = 0;
  opt_host_chain_ = new vector<string>(host_chain.size());

  // It's possible that opt_proxy_groups_fallback_ might have changed while the
  // lock wasn't held
  vector< vector< ProxyInfo> > *proxy_groups =
        new vector< vector<ProxyInfo> > (
            opt_proxy_groups_fallback_ + proxy_chain.size() - fallback_group);
  // First copy the non-fallback part of the current proxy chain
  for (unsigned i = 0; i < opt_proxy_groups_fallback_; ++i) {
    (*proxy_groups)[i] = (*opt_proxy_groups_)[i];
    opt_num_proxies_ += (*opt_proxy_groups_)[i].size();
  }

  // Copy the host chain and fallback proxies by geo order.  Array indices
  // in geo_order that are smaller than first_geo_fallback refer to a
  // stratum 1, the others to a fallback proxy.
  unsigned hosti = 0;
  unsigned proxyi = opt_proxy_groups_fallback_;
  for (unsigned i = 0; i < geo_order.size(); ++i) {
    uint64_t orderval = geo_order[i];
    if (orderval < (uint64_t) first_geo_fallback) {
      // LogCvmfs(kLogCvmfs, kLogSyslog, "this is orderval %u at host index %u",
      //          orderval, hosti);
      (*opt_host_chain_)[hosti++] = host_chain[orderval];
    } else {
      // LogCvmfs(kLogCvmfs, kLogSyslog,
      //   "this is orderval %u at proxy index %u, using proxy_chain index %u",
      //   orderval, proxyi, fallback_group + orderval - first_geo_fallback);
      (*proxy_groups)[proxyi] = proxy_chain[
            fallback_group + orderval - first_geo_fallback];
      opt_num_proxies_ += (*proxy_groups)[proxyi].size();
      proxyi++;
    }
  }

  delete opt_proxy_groups_;
  opt_proxy_groups_ = proxy_groups;
  // In pathological cases, opt_proxy_groups_current_ can be larger now when
  // proxies changed in-between.
  if (opt_proxy_groups_current_ > opt_proxy_groups_->size()) {
    if (opt_proxy_groups_->size() == 0) {
      opt_proxy_groups_current_ = 0;
    } else {
      opt_proxy_groups_current_ = opt_proxy_groups_->size() - 1;
    }
    opt_proxy_groups_current_burned_ = 0;
  }

  delete opt_host_chain_rtt_;
  opt_host_chain_rtt_ = new vector<int>(host_chain.size(), kProbeGeo);
  opt_host_chain_current_ = 0;
  pthread_mutex_unlock(lock_options_);

  return true;
}


/**
 * Validates a string of the form "1,4,2,3" representing in which order the
 * the expected_size number of hosts should be put for optimal geographic
 * proximity.  Returns false if the reply_order string is invalid, otherwise
 * fills in the reply_vals array with zero-based order indexes (e.g.
 * [0,3,1,2]) and returns true.
 */
bool DownloadManager::ValidateGeoReply(
  const string &reply_order,
  const unsigned expected_size,
  vector<uint64_t> *reply_vals)
{
  if (reply_order.empty())
    return false;
  sanitizer::InputSanitizer sanitizer("09 , \n");
  if (!sanitizer.IsValid(reply_order))
    return false;
  sanitizer::InputSanitizer strip_newline("09 ,");
  vector<string> reply_strings =
    SplitString(strip_newline.Filter(reply_order), ',');
  vector<uint64_t> tmp_vals;
  for (unsigned i = 0; i < reply_strings.size(); ++i) {
    if (reply_strings[i].empty())
      return false;
    tmp_vals.push_back(String2Uint64(reply_strings[i]));
  }
  if (tmp_vals.size() != expected_size)
    return false;

  // Check if tmp_vals contains the number 1..n
  set<uint64_t> coverage(tmp_vals.begin(), tmp_vals.end());
  if (coverage.size() != tmp_vals.size())
    return false;
  if ((*coverage.begin() != 1) || (*coverage.rbegin() != coverage.size()))
    return false;

  for (unsigned i = 0; i < expected_size; ++i) {
    (*reply_vals)[i] = tmp_vals[i] - 1;
  }
  return true;
}


/**
 * Removes DIRECT from a list of ';' and '|' separated proxies.
 * \return true if DIRECT was present, false otherwise
 */
bool DownloadManager::StripDirect(
  const string &proxy_list,
  string *cleaned_list)
{
  assert(cleaned_list);
  if (proxy_list == "") {
    *cleaned_list = "";
    return false;
  }
  bool result = false;

  vector<string> proxy_groups = SplitString(proxy_list, ';');
  vector<string> cleaned_groups;
  for (unsigned i = 0; i < proxy_groups.size(); ++i) {
    vector<string> group = SplitString(proxy_groups[i], '|');
    vector<string> cleaned;
    for (unsigned j = 0; j < group.size(); ++j) {
      if ((group[j] == "DIRECT") || (group[j] == "")) {
        result = true;
      } else {
        cleaned.push_back(group[j]);
      }
    }
    if (!cleaned.empty())
      cleaned_groups.push_back(JoinStrings(cleaned, "|"));
  }

  *cleaned_list = JoinStrings(cleaned_groups, ";");
  return result;
}


/**
 * Parses a list of ';'- and '|'-separated proxy servers and fallback proxy
 *   servers for the proxy groups.
 * The empty string for both removes the proxy chain.
 * The set_mode parameter can be used to set either proxies (leaving fallback
 *   proxies unchanged) or fallback proxies (leaving regular proxies unchanged)
 *   or both.
 */
void DownloadManager::SetProxyChain(
  const string &proxy_list,
  const string &fallback_proxy_list,
  const ProxySetModes set_mode)
{
  pthread_mutex_lock(lock_options_);

  opt_timestamp_backup_proxies_ = 0;
  opt_timestamp_failover_proxies_ = 0;
  string set_proxy_list = opt_proxy_list_;
  string set_proxy_fallback_list = opt_proxy_fallback_list_;
  bool contains_direct;
  if ((set_mode == kSetProxyFallback) || (set_mode == kSetProxyBoth)) {
    opt_proxy_fallback_list_ = fallback_proxy_list;
  }
  if ((set_mode == kSetProxyRegular) || (set_mode == kSetProxyBoth)) {
    opt_proxy_list_ = proxy_list;
  }
  contains_direct =
    StripDirect(opt_proxy_fallback_list_, &set_proxy_fallback_list);
  if (contains_direct) {
    LogCvmfs(kLogDownload, kLogSyslogWarn | kLogDebug,
             "fallback proxies do not support DIRECT, removing");
  }
  if (set_proxy_fallback_list == "") {
    set_proxy_list = opt_proxy_list_;
  } else {
    bool contains_direct = StripDirect(opt_proxy_list_, &set_proxy_list);
    if (contains_direct) {
      LogCvmfs(kLogDownload, kLogSyslog | kLogDebug,
               "skipping DIRECT proxy to use fallback proxy");
    }
  }

  // From this point on, use set_proxy_list and set_fallback_proxy_list as
  // effective proxy lists!

  delete opt_proxy_groups_;
  if ((set_proxy_list == "") && (set_proxy_fallback_list == "")) {
    opt_proxy_groups_ = NULL;
    opt_proxy_groups_current_ = 0;
    opt_proxy_groups_current_burned_ = 0;
    opt_proxy_groups_fallback_ = 0;
    opt_num_proxies_ = 0;
    pthread_mutex_unlock(lock_options_);
    return;
  }

  // Determine number of regular proxy groups (== first fallback proxy group)
  opt_proxy_groups_fallback_ = 0;
  if (set_proxy_list != "") {
    opt_proxy_groups_fallback_ = SplitString(set_proxy_list, ';').size();
  }
  LogCvmfs(kLogDownload, kLogDebug, "first fallback proxy group %u",
           opt_proxy_groups_fallback_);

  // Concatenate regular proxies and fallback proxies, both of which can be
  // empty.
  string all_proxy_list = set_proxy_list;
  if (set_proxy_fallback_list != "") {
    if (all_proxy_list != "")
      all_proxy_list += ";";
    all_proxy_list += set_proxy_fallback_list;
  }
  LogCvmfs(kLogDownload, kLogDebug, "full proxy list %s",
           all_proxy_list.c_str());

  // Resolve server names in provided urls
  vector<string> hostnames;  // All encountered hostnames
  vector<string> proxy_groups;
  if (all_proxy_list != "")
    proxy_groups = SplitString(all_proxy_list, ';');
  for (unsigned i = 0; i < proxy_groups.size(); ++i) {
    vector<string> this_group = SplitString(proxy_groups[i], '|');
    for (unsigned j = 0; j < this_group.size(); ++j) {
      // Note: DIRECT strings will be "extracted" to an empty string.
      string hostname = dns::ExtractHost(this_group[j]);
      // Save the hostname.  Leave empty (DIRECT) names so indexes will
      // match later.
      hostnames.push_back(hostname);
    }
  }
  vector<dns::Host> hosts;
  LogCvmfs(kLogDownload, kLogDebug, "resolving %u proxy addresses",
           hostnames.size());
  resolver_->ResolveMany(hostnames, &hosts);

  // Construct opt_proxy_groups_: traverse proxy list in same order and expand
  // names to resolved IP addresses.
  opt_proxy_groups_ = new vector< vector<ProxyInfo> >();
  opt_num_proxies_ = 0;
  unsigned num_proxy = 0;  // Combined i, j counter
  for (unsigned i = 0; i < proxy_groups.size(); ++i) {
    vector<string> this_group = SplitString(proxy_groups[i], '|');
    // Construct ProxyInfo objects from proxy string and DNS resolver result for
    // every proxy in this_group.  One URL can result in multiple ProxyInfo
    // objects, one for each IP address.
    vector<ProxyInfo> infos;
    for (unsigned j = 0; j < this_group.size(); ++j, ++num_proxy) {
      if (this_group[j] == "DIRECT") {
        infos.push_back(ProxyInfo("DIRECT"));
        continue;
      }

      if (hosts[num_proxy].status() != dns::kFailOk) {
        LogCvmfs(kLogDownload, kLogDebug | kLogSyslogWarn,
                 "failed to resolve IP addresses for %s (%d - %s)",
                 hosts[num_proxy].name().c_str(), hosts[num_proxy].status(),
                 dns::Code2Ascii(hosts[num_proxy].status()));
        dns::Host failed_host =
          dns::Host::ExtendDeadline(hosts[num_proxy], dns::Resolver::kMinTtl);
        infos.push_back(ProxyInfo(failed_host, this_group[j]));
        continue;
      }

      // IPv4 addresses have precedence
      set<string> best_addresses =
        hosts[num_proxy].ViewBestAddresses(opt_ip_preference_);
      set<string>::const_iterator iter_ips = best_addresses.begin();
      for (; iter_ips != best_addresses.end(); ++iter_ips) {
        string url_ip = dns::RewriteUrl(this_group[j], *iter_ips);
        infos.push_back(ProxyInfo(hosts[num_proxy], url_ip));
      }
    }
    opt_proxy_groups_->push_back(infos);
    opt_num_proxies_ += infos.size();
  }
  LogCvmfs(kLogDownload, kLogDebug,
           "installed %u proxies in %u load-balance groups",
           opt_num_proxies_, opt_proxy_groups_->size());
  opt_proxy_groups_current_ = 0;
  opt_proxy_groups_current_burned_ = 1;

  // Select random start proxy from the first group.
  if (opt_proxy_groups_->size() > 0) {
    // Select random start proxy from the first group.
    if ((*opt_proxy_groups_)[0].size() > 1) {
      int random_index = prng_.Next((*opt_proxy_groups_)[0].size());
      swap((*opt_proxy_groups_)[0][0], (*opt_proxy_groups_)[0][random_index]);
    }
    // LogCvmfs(kLogDownload, kLogSyslog, "using proxy %s",
    //          (*opt_proxy_groups_)[0][0].c_str());
  }

  pthread_mutex_unlock(lock_options_);
}


/**
 * Retrieves the proxy chain, optionally the currently active load-balancing
 *   group, and optionally the index of the first fallback proxy group.
 *   If there are no fallback proxies, the index will equal the size of
 *   the proxy chain.
 */
void DownloadManager::GetProxyInfo(vector< vector<ProxyInfo> > *proxy_chain,
                                   unsigned *current_group,
                                   unsigned *fallback_group)
{
  assert(proxy_chain != NULL);

  pthread_mutex_lock(lock_options_);

  if (!opt_proxy_groups_) {
    pthread_mutex_unlock(lock_options_);
    vector< vector<ProxyInfo> > empty_chain;
    *proxy_chain = empty_chain;
    if (current_group != NULL)
      *current_group = 0;
    if (fallback_group != NULL)
      *fallback_group = 0;
    return;
  }

  *proxy_chain = *opt_proxy_groups_;
  if (current_group != NULL)
    *current_group = opt_proxy_groups_current_;
  if (fallback_group != NULL)
    *fallback_group = opt_proxy_groups_fallback_;

  pthread_mutex_unlock(lock_options_);
}

string DownloadManager::GetProxyList() {
  return opt_proxy_list_;
}

string DownloadManager::GetFallbackProxyList() {
  return opt_proxy_fallback_list_;
}

/**
 * Selects a new random proxy in the current load-balancing group.  Resets the
 * "burned" counter.
 */
void DownloadManager::RebalanceProxiesUnlocked() {
  if (!opt_proxy_groups_)
    return;

  opt_timestamp_failover_proxies_ = 0;
  opt_proxy_groups_current_burned_ = 1;
  vector<ProxyInfo> *group = &((*opt_proxy_groups_)[opt_proxy_groups_current_]);
  int select = prng_.Next(group->size());
  swap((*group)[select], (*group)[0]);
  // LogCvmfs(kLogDownload, kLogDebug | kLogSyslog,
  //          "switching proxy from %s to %s (rebalance)",
  //          (*group)[select].c_str(), swap.c_str());
}


void DownloadManager::RebalanceProxies() {
  pthread_mutex_lock(lock_options_);
  RebalanceProxiesUnlocked();
  pthread_mutex_unlock(lock_options_);
}


/**
 * Switches to the next load-balancing group of proxy servers.
 */
void DownloadManager::SwitchProxyGroup() {
  pthread_mutex_lock(lock_options_);

  if (!opt_proxy_groups_ || (opt_proxy_groups_->size() < 2)) {
    pthread_mutex_unlock(lock_options_);
    return;
  }

  // string old_proxy = (*opt_proxy_groups_)[opt_proxy_groups_current_][0];
  opt_proxy_groups_current_ = (opt_proxy_groups_current_ + 1) %
  opt_proxy_groups_->size();
  opt_proxy_groups_current_burned_ = 1;
  opt_timestamp_backup_proxies_ = time(NULL);
  opt_timestamp_failover_proxies_ = 0;
  // LogCvmfs(kLogDownload, kLogDebug | kLogSyslog,
  //          "switching proxy from %s to %s (manual group change)",
  //          old_proxy.c_str(),
  //          (*opt_proxy_groups_)[opt_proxy_groups_current_][0].c_str());

  pthread_mutex_unlock(lock_options_);
}


void DownloadManager::SetProxyGroupResetDelay(const unsigned seconds) {
  pthread_mutex_lock(lock_options_);
  opt_proxy_groups_reset_after_ = seconds;
  if (opt_proxy_groups_reset_after_ == 0) {
    opt_timestamp_backup_proxies_ = 0;
    opt_timestamp_failover_proxies_ = 0;
  }
  pthread_mutex_unlock(lock_options_);
}


void DownloadManager::SetHostResetDelay(const unsigned seconds)
{
  pthread_mutex_lock(lock_options_);
  opt_host_reset_after_ = seconds;
  if (opt_host_reset_after_ == 0)
    opt_timestamp_backup_host_ = 0;
  pthread_mutex_unlock(lock_options_);
}


void DownloadManager::SetRetryParameters(const unsigned max_retries,
                                         const unsigned backoff_init_ms,
                                         const unsigned backoff_max_ms)
{
  pthread_mutex_lock(lock_options_);
  opt_max_retries_ = max_retries;
  opt_backoff_init_ms_ = backoff_init_ms;
  opt_backoff_max_ms_ = backoff_max_ms;
  pthread_mutex_unlock(lock_options_);
}


void DownloadManager::SetMaxIpaddrPerProxy(unsigned limit) {
  pthread_mutex_lock(lock_options_);
  resolver_->set_throttle(limit);
  pthread_mutex_unlock(lock_options_);
}


void DownloadManager::SetProxyTemplates(
  const std::string &direct,
  const std::string &forced)
{
  pthread_mutex_lock(lock_options_);
  proxy_template_direct_ = direct;
  proxy_template_forced_ = forced;
  pthread_mutex_unlock(lock_options_);
}


void DownloadManager::EnableInfoHeader() {
  enable_info_header_ = true;
}


void DownloadManager::EnablePipelining() {
  curl_multi_setopt(curl_multi_, CURLMOPT_PIPELINING, 1);
}


void DownloadManager::EnableRedirects() {
  follow_redirects_ = true;
}

}  // namespace download<|MERGE_RESOLUTION|>--- conflicted
+++ resolved
@@ -203,21 +203,6 @@
       if (header_line[i] == '5') {
         // 5XX returned by host
         info->error_code = kFailHostHttp;
-<<<<<<< HEAD
-      } else if ((header_line.length() > i+2) && (header_line[i] == '4') &&
-                 (header_line[i+1] == '0'))
-      {
-        if (header_line[i+2] == '4') {
-          LogCvmfs(kLogDownload, kLogDebug | kLogSyslogErr,
-                   "%s not found on server", info->url->c_str());
-          info->error_code = kFailHostHttp;
-        } else if (header_line[i+2] == '3') {
-          info->error_code = kFailHostHttp;
-        } else {
-          info->error_code = (info->proxy == "") ? kFailHostHttp :
-                                                   kFailProxyHttp;
-        }
-=======
       } else if ( (header_line.length() > i+2) && (header_line[i] == '4') &&
                   (header_line[i+1] == '0') &&
                   ((header_line[i+2] == '4') || (header_line[i+2] == '0')) )
@@ -228,7 +213,6 @@
       } else {
         info->error_code = (info->proxy == "") ? kFailHostHttp :
                                                  kFailProxyHttp;
->>>>>>> 692cc6af
       }
       return 0;
     }
