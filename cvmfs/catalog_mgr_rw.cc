--- conflicted
+++ resolved
@@ -352,11 +352,7 @@
 
 void WritableCatalogManager::AddChunkedFile(const DirectoryEntryBase  &entry,
                                             const std::string         &parent_directory,
-<<<<<<< HEAD
-                                            const FileChunks          &file_chunks) {
-=======
                                             const FileChunkList       &file_chunks) {
->>>>>>> 96a44110
   assert (file_chunks.size() > 0);
 
   DirectoryEntry full_entry(entry);
@@ -375,15 +371,8 @@
     assert(false);
   }
 
-<<<<<<< HEAD
-  FileChunks::const_iterator i    = file_chunks.begin();
-  FileChunks::const_iterator iend = file_chunks.end();
-  for (; i != iend; ++i) {
-    catalog->AddFileChunk(file_path, *i);
-=======
   for (unsigned i = 0; i < file_chunks.size(); ++i) {
     catalog->AddFileChunk(file_path, *file_chunks.AtPtr(i));
->>>>>>> 96a44110
   }
   SyncUnlock();
 }
