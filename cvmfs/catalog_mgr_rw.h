--- conflicted
+++ resolved
@@ -80,11 +80,7 @@
   ~WritableCatalogManager();
   static manifest::Manifest *CreateRepository(const std::string &dir_temp,
                                               const bool volatile_content,
-<<<<<<< HEAD
-                                              const bool garbage_collectable,
                                               const std::string &voms_authz,
-=======
->>>>>>> 692cc6af
                                               upload::Spooler   *spooler);
 
   // DirectoryEntry handling
