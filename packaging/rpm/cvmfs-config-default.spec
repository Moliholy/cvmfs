Summary: CernVM File System Default Configuration and Public Keys
Name: cvmfs-config-default
<<<<<<< HEAD
Version: 1.1
=======
Version: 1.2
>>>>>>> 785c2269
Release: 2
Source0: cern.ch.pub
Source1: cern-it1.cern.ch.pub
Source2: cern-it2.cern.ch.pub
Source3: cern-it3.cern.ch.pub
Source4: egi.eu.pub
Source5: opensciencegrid.org.pub
Source6: cern.ch.conf
Source7: egi.eu.conf
Source8: opensciencegrid.org.conf
Source9: 50-cern.conf
Source10: 60-egi.conf
Source11: atlas-nightlies.cern.ch.conf
Source12: cms.cern.ch.conf
Source13: grid.cern.ch.conf
BuildArch: noarch
Group: Applications/System
License: BSD
BuildRoot: %{_tmppath}/%{name}-%{version}-%{release}-root-%(%{__id_u} -n)

Provides: cvmfs-config = %{version}-%{release}
<<<<<<< HEAD
Obsoletes: cvmfs-keys
Conflicts: cvmfs-keys
Obsoletes: cvmfs-init-scripts
Conflicts: cvmfs-init-scripts
=======
Obsoletes: cvmfs-keys < 1.6
Provides: cvmfs-keys = 1.6
Obsoletes: cvmfs-init-scripts < 1.0.21
Provides: cvmfs-init-scripts = 1.0.21
>>>>>>> 785c2269

Conflicts: cvmfs < 2.1.20
Conflicts: cvmfs-server < 2.1.20

%description
Default configuration parameters and public keys for CernVM-FS, providing access
to repositories under the cern.ch, egi.eu, and opensciencegrid.org domains

%prep

%install
rm -rf $RPM_BUILD_ROOT
for cvmfsdir in keys/cern.ch keys/egi.eu keys/opensciencegrid.org domain.d default.d config.d; do
    mkdir -p $RPM_BUILD_ROOT%{_sysconfdir}/cvmfs/$cvmfsdir
done
for key in %{SOURCE0} %{SOURCE1} %{SOURCE2} %{SOURCE3}; do
    install -D -m 444 "${key}" $RPM_BUILD_ROOT%{_sysconfdir}/cvmfs/keys/cern.ch
done
for key in %{SOURCE4}; do
    install -D -m 444 "${key}" $RPM_BUILD_ROOT%{_sysconfdir}/cvmfs/keys/egi.eu
done
for key in %{SOURCE5}; do
    install -D -m 444 "${key}" $RPM_BUILD_ROOT%{_sysconfdir}/cvmfs/keys/opensciencegrid.org
done
for domainconf in %{SOURCE6} %{SOURCE7} %{SOURCE8}; do
    install -D -m 444 "${domainconf}" $RPM_BUILD_ROOT%{_sysconfdir}/cvmfs/domain.d
done
for defaultconf in %{SOURCE9} %{SOURCE10}; do
    install -D -m 444 "${defaultconf}" $RPM_BUILD_ROOT%{_sysconfdir}/cvmfs/default.d
done
for conf in %{SOURCE11} %{SOURCE12} %{SOURCE13}; do
    install -D -m 444 "${conf}" $RPM_BUILD_ROOT%{_sysconfdir}/cvmfs/config.d
done

%files
%dir %{_sysconfdir}/cvmfs/keys/cern.ch
%dir %{_sysconfdir}/cvmfs/keys/egi.eu
%dir %{_sysconfdir}/cvmfs/keys/opensciencegrid.org
%{_sysconfdir}/cvmfs/keys/cern.ch/*
%{_sysconfdir}/cvmfs/keys/egi.eu/*
%{_sysconfdir}/cvmfs/keys/opensciencegrid.org/*
%config %{_sysconfdir}/cvmfs/domain.d/egi.eu.conf
%config %{_sysconfdir}/cvmfs/domain.d/opensciencegrid.org.conf
%config %{_sysconfdir}/cvmfs/domain.d/cern.ch.conf
%config %{_sysconfdir}/cvmfs/default.d/50-cern.conf
%config %{_sysconfdir}/cvmfs/default.d/60-egi.conf
%config %{_sysconfdir}/cvmfs/config.d/*

%changelog
<<<<<<< HEAD
=======
* Fri May 22 2015 Dave Dykstra <dwd@fnal.gov> - 1.2-2
- Change Obsoletes/Conflicts on cvmfs-keys and cvmfs-init-scripts to
  Obsoletes/Provides with specific version numbers, according to Fedora
  packaging guidelines

* Wed Apr 01 2015 Jakob Blomer <jblomer@cern.ch> - 1.2-1
- Disable Geo-API for ATLAS nightlies

>>>>>>> 785c2269
* Mon Feb 23 2015 Jakob Blomer <jblomer@cern.ch> - 1.1-2
- use versioned provides

* Tue Feb 02 2015 Dave Dykstra <dwd@fnal.gov> - 1.1-1
- add CVMFS_USE_GEOAPI=yes to egi.eu and opensciencegrid.org
- fix BNL URL for opensciencegrid.org

* Thu Jan 22 2015 Jakob Blomer <jblomer@cern.ch> - 1.0-1
- initial packaging<|MERGE_RESOLUTION|>--- conflicted
+++ resolved
@@ -1,10 +1,6 @@
 Summary: CernVM File System Default Configuration and Public Keys
 Name: cvmfs-config-default
-<<<<<<< HEAD
-Version: 1.1
-=======
 Version: 1.2
->>>>>>> 785c2269
 Release: 2
 Source0: cern.ch.pub
 Source1: cern-it1.cern.ch.pub
@@ -26,17 +22,10 @@
 BuildRoot: %{_tmppath}/%{name}-%{version}-%{release}-root-%(%{__id_u} -n)
 
 Provides: cvmfs-config = %{version}-%{release}
-<<<<<<< HEAD
-Obsoletes: cvmfs-keys
-Conflicts: cvmfs-keys
-Obsoletes: cvmfs-init-scripts
-Conflicts: cvmfs-init-scripts
-=======
 Obsoletes: cvmfs-keys < 1.6
 Provides: cvmfs-keys = 1.6
 Obsoletes: cvmfs-init-scripts < 1.0.21
 Provides: cvmfs-init-scripts = 1.0.21
->>>>>>> 785c2269
 
 Conflicts: cvmfs < 2.1.20
 Conflicts: cvmfs-server < 2.1.20
@@ -86,8 +75,6 @@
 %config %{_sysconfdir}/cvmfs/config.d/*
 
 %changelog
-<<<<<<< HEAD
-=======
 * Fri May 22 2015 Dave Dykstra <dwd@fnal.gov> - 1.2-2
 - Change Obsoletes/Conflicts on cvmfs-keys and cvmfs-init-scripts to
   Obsoletes/Provides with specific version numbers, according to Fedora
@@ -96,7 +83,6 @@
 * Wed Apr 01 2015 Jakob Blomer <jblomer@cern.ch> - 1.2-1
 - Disable Geo-API for ATLAS nightlies
 
->>>>>>> 785c2269
 * Mon Feb 23 2015 Jakob Blomer <jblomer@cern.ch> - 1.1-2
 - use versioned provides
 
