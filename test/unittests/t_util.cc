/**
 * This file is part of the CernVM File System.
 */

#include <gtest/gtest.h>

#include <fcntl.h>
#include <netinet/in.h>
#include <pthread.h>
#include <sys/socket.h>
#include <tbb/tbb_thread.h>
#include <unistd.h>

#include <ctime>
#include <limits>
#include <vector>

#include "../../cvmfs/shortstring.h"
#include "../../cvmfs/util.h"

using namespace std;  // NOLINT

class ThreadDummy {
 public:
  explicit ThreadDummy(int canary_value)
    : result_value(0)
    , value_(canary_value)
  { }

  void OtherThread() {
    result_value = value_;
  }

  int result_value;

 private:
  const int value_;
};


class T_Util : public ::testing::Test {
 protected:
  virtual void SetUp() {
    const bool retval = MkdirDeep(string(sandbox), 0700);
    ASSERT_TRUE(retval) << "failed to create string(sandbox)";
  }

  virtual void TearDown() {
    const bool retval = RemoveTree(string(sandbox));
    ASSERT_TRUE(retval) << "failed to remove string(sandbox)";
  }

 protected:
  static void WriteBuffer(int fd) {
    sleep(1);
    write(fd, to_write, string(to_write).length());
  }

  static string CreateFileWithContent(const string &filename,
      const string &content) {
    string complete_path = string(sandbox) + "/" + filename;
    FILE* myfile = fopen(complete_path.c_str(), "w");
    fprintf(myfile, content.c_str());
    fclose(myfile);
    return complete_path;
  }

  static void LockFileTest(const string &filename, int *retval) {
    *retval = LockFile(filename);
  }

  static string GetTimeString(time_t seconds, const bool utc) {
    char buf[32];
    struct tm ts;
    if (utc) {
      localtime_r(&seconds, &ts);
    } else {
      gmtime_r(&seconds, &ts);
    }
    strftime(buf, sizeof(buf), "%d %b %Y %H:%M:%S", &ts);
    return string(buf);
  }

  static string GetRfcTimeString() {
    time_t now = time(NULL);
    char buf[32];
    struct tm ts;
    gmtime_r(&now, &ts);
    strftime(buf, sizeof(buf), "%a, %d %b %Y %H:%M:%S %Z", &ts);
    return string(buf);
  }

  static timeval CreateTimeval(int64_t tv_sec, int64_t tv_usec) {
    timeval t;
    t.tv_sec = tv_sec;
    t.tv_usec = tv_usec;
    return t;
  }

  static void SendSignal(int signal) {
    BlockSignal(signal);
    sleep(1);
    kill(getpid(), signal);
  }

  static const char sandbox[];
  static const char empty[];
  static const char path_with_slash[];
  static const char path_without_slash[];
  static const char fake_path[];
  static const char socket_address[];
  static const char long_path[];
  static const char to_write[];
};

const char T_Util::sandbox[] = "/tmp/testutil";
const char T_Util::empty[] = "";
const char T_Util::path_with_slash[] = "/my/path/";
const char T_Util::path_without_slash[] = "/my/path";
const char T_Util::fake_path[] = "mypath";
const char T_Util::socket_address[] = "/tmp/testutil/mysocket";
const char T_Util::long_path[] = "/tmp/testutil"
    "/path_path_path_path_path_path_path_path_path_path_path_path_path_path"
    "_path_path_path_path_path_path_path_path_path_path_path_path_path_path";
const char T_Util::to_write[] = "Hello, world!\n";


TEST_F(T_Util, ThreadProxy) {
  const int canary = 1337;

  ThreadDummy dummy(canary);
  tbb::tbb_thread thread(&ThreadProxy<ThreadDummy>,
                         &dummy,
                         &ThreadDummy::OtherThread);
  thread.join();

  EXPECT_EQ(canary, dummy.result_value);
}

TEST_F(T_Util, GetUidOf) {
  uid_t uid;
  gid_t gid;
  EXPECT_TRUE(GetUidOf("root", &uid, &gid));
  EXPECT_EQ(0U, uid);
  EXPECT_EQ(0U, gid);
  EXPECT_FALSE(GetUidOf("no-such-user", &uid, &gid));
}


<<<<<<< HEAD
TEST_F(T_Util, GetGidOf) {
=======
TEST(T_Util, GetGidOf) {
#ifdef __APPLE__
  const std::string group_name = "wheel";
#else
  const std::string group_name = "root";
#endif

>>>>>>> d374c6ae
  gid_t gid;
  EXPECT_TRUE(GetGidOf(group_name, &gid));
  EXPECT_EQ(0U, gid);
  EXPECT_FALSE(GetGidOf("no-such-group", &gid));
}


TEST_F(T_Util, IsAbsolutePath) {
  const bool empty = IsAbsolutePath("");
  EXPECT_FALSE(empty) << "empty path string treated as absolute";

  const bool relative = IsAbsolutePath("foo.bar");
  EXPECT_FALSE(relative) << "relative path treated as absolute";
  const bool absolute = IsAbsolutePath("/tmp/foo.bar");
  EXPECT_TRUE(absolute) << "absolute path not recognized";
}


TEST_F(T_Util, HasSuffix) {
  EXPECT_TRUE(HasSuffix("abc-foo", "-foo", false));
  EXPECT_FALSE(HasSuffix("abc-foo", "-FOO", false));
  EXPECT_TRUE(HasSuffix("abc-foo", "-FOO", true));
  EXPECT_TRUE(HasSuffix("", "", false));
  EXPECT_TRUE(HasSuffix("abc", "", false));
  EXPECT_TRUE(HasSuffix("-foo", "-foo", false));
  EXPECT_FALSE(HasSuffix("abc+foo", "-foo", false));
  EXPECT_FALSE(HasSuffix("foo", "-foo", false));
}


TEST_F(T_Util, RemoveTree) {
  string tmp_path_ = CreateTempDir(string(sandbox) + "/cvmfs_test", 0700);
  ASSERT_NE("", tmp_path_);
  ASSERT_TRUE(DirectoryExists(tmp_path_));
  EXPECT_TRUE(RemoveTree(tmp_path_));
  EXPECT_FALSE(DirectoryExists(tmp_path_));

  tmp_path_ = CreateTempDir(string(sandbox) + "/cvmfs_test", 0700);
  ASSERT_NE("", tmp_path_);
  EXPECT_TRUE(MkdirDeep(tmp_path_ + "/subdir", 0700));
  int fd = open((tmp_path_ + "/subdir/file").c_str(),
                O_CREAT | O_TRUNC | O_WRONLY, 0600);
  EXPECT_GE(fd, 0);
  if (fd >= 0)
    close(fd);
  EXPECT_TRUE(RemoveTree(tmp_path_));
  EXPECT_FALSE(DirectoryExists(tmp_path_));

  EXPECT_TRUE(RemoveTree(tmp_path_));
}


TEST_F(T_Util, Shuffle) {
  vector<int> v;
  Prng prng;
  vector<int> shuffled = Shuffle(v, &prng);
  EXPECT_EQ(v, shuffled);

  v.push_back(2);
  v.push_back(3);
  v.push_back(5);
  v.push_back(7);
  shuffled = Shuffle(v, &prng);
  ASSERT_EQ(v.size(), shuffled.size());
  EXPECT_NE(v, shuffled);
  int prod_v = 1;
  int prod_shuffled = 1;
  for (unsigned i = 0; i < shuffled.size(); ++i) {
    prod_v *= v[i];
    prod_shuffled *= shuffled[i];
  }
  EXPECT_EQ(prod_shuffled, prod_v);
}


TEST_F(T_Util, SortTeam) {
  vector<int> tractor;
  vector<string> towed;

  SortTeam(&tractor, &towed);
  ASSERT_TRUE(tractor.empty());
  ASSERT_TRUE(towed.empty());

  tractor.push_back(1);
  towed.push_back("one");
  SortTeam(&tractor, &towed);
  ASSERT_EQ(tractor.size(), towed.size());
  ASSERT_EQ(tractor.size(), 1U);
  EXPECT_EQ(tractor[0], 1);
  EXPECT_EQ(towed[0], "one");

  tractor.push_back(2);
  towed.push_back("two");
  SortTeam(&tractor, &towed);
  ASSERT_EQ(tractor.size(), towed.size());
  ASSERT_EQ(tractor.size(), 2U);
  EXPECT_EQ(tractor[0], 1);
  EXPECT_EQ(tractor[1], 2);
  EXPECT_EQ(towed[0], "one");
  EXPECT_EQ(towed[1], "two");

  tractor.push_back(3);
  towed.push_back("three");
  SortTeam(&tractor, &towed);
  ASSERT_EQ(tractor.size(), towed.size());
  ASSERT_EQ(tractor.size(), 3U);
  EXPECT_EQ(tractor[0], 1);
  EXPECT_EQ(tractor[1], 2);
  EXPECT_EQ(tractor[2], 3);
  EXPECT_EQ(towed[0], "one");
  EXPECT_EQ(towed[1], "two");
  EXPECT_EQ(towed[2], "three");

  tractor.clear();
  towed.clear();
  tractor.push_back(3);
  tractor.push_back(2);
  tractor.push_back(1);
  towed.push_back("three");
  towed.push_back("two");
  towed.push_back("one");
  SortTeam(&tractor, &towed);
  ASSERT_EQ(tractor.size(), towed.size());
  ASSERT_EQ(tractor.size(), 3U);
  EXPECT_EQ(tractor[0], 1);
  EXPECT_EQ(tractor[1], 2);
  EXPECT_EQ(tractor[2], 3);
  EXPECT_EQ(towed[0], "one");
  EXPECT_EQ(towed[1], "two");
  EXPECT_EQ(towed[2], "three");
}


TEST_F(T_Util, String2Uint64) {
  EXPECT_EQ(String2Uint64("0"), 0U);
  EXPECT_EQ(String2Uint64("10"), 10U);
  EXPECT_EQ(String2Uint64("18446744073709551615000"), 18446744073709551615LLU);
  EXPECT_EQ(String2Uint64("1a"), 1U);
  EXPECT_EQ(static_cast<uint64_t>(0), String2Uint64("-0"));
  EXPECT_EQ(static_cast<uint64_t>(0), String2Uint64("0"));
  EXPECT_EQ(static_cast<uint64_t>(234), String2Uint64("234"));
  EXPECT_EQ(static_cast<uint64_t>(234), String2Uint64("234.034"));
  EXPECT_EQ(static_cast<uint64_t>(234), String2Uint64("234.999"));
  EXPECT_EQ(static_cast<uint64_t>(234), String2Uint64("0234"));
  EXPECT_EQ(numeric_limits<uint64_t>::max(), String2Uint64("-1"));
}


TEST_F(T_Util, IsHttpUrl) {
  EXPECT_TRUE(IsHttpUrl("http://cvmfs-stratum-one.cern.ch/cvmfs/cms.cern.ch"));
  EXPECT_TRUE(IsHttpUrl("http://"));
  EXPECT_TRUE(IsHttpUrl("http://foobar"));
  EXPECT_TRUE(IsHttpUrl("HTTP://www.google.com"));
  EXPECT_TRUE(IsHttpUrl("HTtP://cvmfs-stratum-zero.cern.ch/ot/atlas"));
  EXPECT_FALSE(IsHttpUrl("http:/foobar"));
  EXPECT_FALSE(IsHttpUrl("http"));
  EXPECT_FALSE(IsHttpUrl("/srv/cvmfs/cms.cern.ch"));
  EXPECT_FALSE(IsHttpUrl("srv/cvmfs/cms.cern.ch"));
  EXPECT_FALSE(IsHttpUrl("http//foobar"));
}

TEST_F(T_Util, MakeCannonicalPath) {
  EXPECT_EQ(string(empty), MakeCanonicalPath(string(empty)));
  EXPECT_EQ(path_without_slash, MakeCanonicalPath(path_with_slash));
  EXPECT_EQ(path_without_slash, MakeCanonicalPath(path_without_slash));
}

TEST_F(T_Util, GetParentPath) {
  PathString pstr_path_with_slash(path_with_slash);
  PathString pstr_path_without_slash(path_without_slash);
  PathString pstr_empty("");
  PathString pstr_fake_path(fake_path);

  EXPECT_EQ("", GetParentPath(fake_path));
  EXPECT_EQ(path_without_slash, GetParentPath(path_with_slash));
  EXPECT_EQ("/my", GetParentPath(path_without_slash));

  EXPECT_EQ(pstr_empty, GetParentPath(pstr_empty));
  EXPECT_EQ(PathString("/my"), GetParentPath(pstr_path_without_slash));
  EXPECT_EQ(pstr_path_without_slash, GetParentPath(pstr_path_with_slash));
  EXPECT_EQ(pstr_fake_path, GetParentPath(pstr_fake_path));
}

TEST_F(T_Util, GetFileName) {
  EXPECT_EQ(empty, GetFileName(path_with_slash));
  EXPECT_EQ("path", GetFileName(path_without_slash));
  EXPECT_EQ(fake_path, GetFileName(fake_path));

  EXPECT_EQ(NameString(empty), GetFileName(PathString(path_with_slash)));
  EXPECT_EQ(NameString(NameString("path")),
      GetFileName(PathString(path_without_slash)));
  EXPECT_EQ(NameString(fake_path), GetFileName(PathString(fake_path)));
}

TEST_F(T_Util, CreateFile) {
  ASSERT_DEATH(CreateFile("myfakepath/otherfakepath.txt", 0777), ".*");
  string filename = string(sandbox) + "/createfile.txt";
  CreateFile(filename, 0600);
  FILE* myfile = fopen(filename.c_str(), "w");
  EXPECT_NE(static_cast<FILE*>(NULL), myfile);
  fclose(myfile);
}

TEST_F(T_Util, MakeSocket) {
  int socket_fd1;
  int socket_fd2;

  ASSERT_DEATH(MakeSocket(long_path, 0600), ".*");
  EXPECT_NE(-1, socket_fd1 = MakeSocket(string(socket_address), 0777));
  // the second time it should work as well (non socket-alrady-in-use error)
  EXPECT_NE(-1, socket_fd2 = MakeSocket(string(socket_address), 0777));
  close(socket_fd1);
  close(socket_fd2);
}

TEST_F(T_Util, ConnectSocket) {
  int server_fd = MakeSocket(string(socket_address), 0777);
  listen(server_fd, 1);
  int client_fd = ConnectSocket(string(socket_address));

  ASSERT_DEATH(ConnectSocket(string(long_path)), ".*");
  ASSERT_EQ(-1, ConnectSocket(string(sandbox) + "/fake_socket"));
  ASSERT_NE(-1, client_fd);
  close(client_fd);
  close(server_fd);
}

TEST_F(T_Util, MakePipe) {
  int fd[2];
  void *buffer_output = calloc(100, sizeof(char));
  MakePipe(fd);
  write(fd[1], to_write, string(to_write).length());
  read(fd[0], buffer_output, string(to_write).length());

  EXPECT_STREQ(to_write, static_cast<const char*>(buffer_output));
  ASSERT_DEATH(MakePipe(static_cast<int*>(NULL)), ".*");
  free(buffer_output);
  ClosePipe(fd);
}

TEST_F(T_Util, WritePipe) {
  int fd[2];
  void *buffer_output = calloc(20, sizeof(char));
  MakePipe(fd);
  WritePipe(fd[1], to_write, string(to_write).length());
  read(fd[0], buffer_output, string(to_write).length());

  EXPECT_STREQ(to_write, static_cast<const char*>(buffer_output));
  ASSERT_DEATH(WritePipe(-1, to_write, string(to_write).length()),
      ".*");
  free(buffer_output);
  ClosePipe(fd);
}

TEST_F(T_Util, ReadPipe) {
  int fd[2];
  void *buffer_output = calloc(20, sizeof(char));
  MakePipe(fd);
  write(fd[1], to_write, string(to_write).length());
  ReadPipe(fd[0], buffer_output, string(to_write).length());

  EXPECT_STREQ(to_write, static_cast<const char*>(buffer_output));
  ASSERT_DEATH(ReadPipe(-1, buffer_output, string(to_write).length()), ".*");
  free(buffer_output);
  ClosePipe(fd);
}

TEST_F(T_Util, ReadHalfPipe) {
  int fd[2];
  void *buffer_output = calloc(20, sizeof(char));
  MakePipe(fd);

  tbb::tbb_thread writer(WriteBuffer, fd[1]);
  ReadHalfPipe(fd[0], buffer_output, string(to_write).length());
  writer.join();

  EXPECT_STREQ(to_write, static_cast<const char*>(buffer_output));
  ASSERT_DEATH(ReadHalfPipe(-1, buffer_output, string(to_write).length()),
      ".*");
  free(buffer_output);
  ClosePipe(fd);
}

TEST_F(T_Util, ClosePipe) {
  int fd[2];
  void *buffer_output = calloc(20, sizeof(char));
  MakePipe(fd);
  ClosePipe(fd);
  ASSERT_DEATH(WritePipe(fd[1], to_write, string(to_write).length()), ".*");
  ASSERT_DEATH(ReadPipe(fd[0], buffer_output, string(to_write).length()), ".*");
  free(buffer_output);
}

TEST_F(T_Util, Nonblock2Block) {
  int fd[2];
  MakePipe(fd);

  Nonblock2Block(fd[1]);
  int flags = fcntl(fd[1], F_GETFL);
  EXPECT_EQ(0, flags & O_NONBLOCK);
  ASSERT_DEATH(Nonblock2Block(-1), ".*");
  ClosePipe(fd);
}

TEST_F(T_Util, Block2Nonblock) {
  int fd[2];
  MakePipe(fd);

  Block2Nonblock(fd[1]);
  int flags = fcntl(fd[1], F_GETFL);
  EXPECT_EQ(O_NONBLOCK, flags & O_NONBLOCK);
  ASSERT_DEATH(Block2Nonblock(-1), ".*");
  ClosePipe(fd);
}

TEST_F(T_Util, SendMes2Socket) {
  void *buffer = calloc(20, sizeof(char));
  struct sockaddr_in client_addr;
  unsigned int client_length = sizeof(client_addr);
  int server_fd = MakeSocket(string(socket_address), 0777);
  listen(server_fd, 1);
  int client_fd = ConnectSocket(string(socket_address));
  SendMsg2Socket(client_fd, to_write);
  int new_connection = accept(server_fd, (struct sockaddr *) &client_addr,
      &client_length);
  read(new_connection, buffer, string(to_write).length());

  EXPECT_STREQ(to_write, static_cast<const char*>(buffer));
  close(new_connection);
  close(client_fd);
  close(server_fd);
  free(buffer);
}

TEST_F(T_Util, Mutex) {
  ASSERT_DEATH(LockMutex(static_cast<pthread_mutex_t*>(NULL)), ".*");
  ASSERT_DEATH(UnlockMutex(static_cast<pthread_mutex_t*>(NULL)), ".*");
}

TEST_F(T_Util, SwitchCredentials) {
  // if I am root
  if (getuid() == 0) {
    SwitchCredentials(1, 1, true);
    EXPECT_EQ(1u, geteuid());
    EXPECT_EQ(1u, getegid());
    SwitchCredentials(0, 0, false);
    EXPECT_EQ(0u, geteuid());
    EXPECT_EQ(0u, getegid());
  } else {
    SwitchCredentials(0, 0, false);
    EXPECT_NE(0u, geteuid());
    EXPECT_NE(0u, getegid());
  }
}

TEST_F(T_Util, FileExists) {
  string filename = string(sandbox) + "/" + "fileexists.txt";
  FILE* myfile = fopen(filename.c_str(), "w");
  fclose(myfile);

  EXPECT_FALSE(FileExists("/my/fake/path/to/file.txt"));
  EXPECT_TRUE(FileExists(filename));
}

TEST_F(T_Util, GetFileSize) {
  string file = CreateFileWithContent("filesize.txt", to_write);

  EXPECT_EQ(-1, GetFileSize("/my/fake/path/to/file.txt"));
  EXPECT_LT(0, GetFileSize(file));
}

TEST_F(T_Util, DirectoryExists) {
  EXPECT_TRUE(DirectoryExists("/usr"));
  EXPECT_FALSE(DirectoryExists("/fakepath/myfakepath"));
}

TEST_F(T_Util, SymlinkExists) {
  string symlinkname = string(sandbox) + "/mysymlink";
  string filename = CreateFileWithContent("mysymlinkfile.txt", to_write);
  symlink(filename.c_str(), symlinkname.c_str());

  EXPECT_TRUE(SymlinkExists(symlinkname));
  EXPECT_FALSE(SymlinkExists("/fakepath/myfakepath"));
}

TEST_F(T_Util, MkdirDeep) {
  string mydirectory = string(sandbox) + "/mydirectory";
  string myfile = CreateFileWithContent("myfile.txt", to_write);

  EXPECT_FALSE(MkdirDeep(string(empty), 0777));
  EXPECT_TRUE(MkdirDeep(mydirectory, 0777));
  EXPECT_TRUE(MkdirDeep(string(sandbox) + "/another/another/mydirectory",
      0777));
  EXPECT_TRUE(MkdirDeep(mydirectory, 0777));  // already exists, but writable
  EXPECT_FALSE(MkdirDeep(myfile, 0777));
}

TEST_F(T_Util, MakeCacheDirectories) {
  const string path = string(sandbox) + "/cache";
  MakeCacheDirectories(path, 0777);

  EXPECT_TRUE(DirectoryExists(path + "/txn"));
  EXPECT_TRUE(DirectoryExists(path + "/quarantaine"));
  for (int i = 0; i <= 0xff; i++) {
    char hex[3];
    snprintf(hex, sizeof(hex), "%02x", i);
    string current_dir = path + "/" + string(hex);
    ASSERT_TRUE(DirectoryExists(current_dir));
  }
}

TEST_F(T_Util, TryLockFile) {
  string filename = string(sandbox) + "/trylockfile.txt";
  int fd;

  EXPECT_EQ(-1, TryLockFile("/fakepath/fakefile.txt"));
  EXPECT_LE(0, fd = TryLockFile(filename));
  EXPECT_EQ(-2, TryLockFile(filename));  // second time it fails
  close(fd);
}

TEST_F(T_Util, LockFile) {
  string filename = string(sandbox) + "/lockfile.txt";
  int retval;
  int fd;

  EXPECT_EQ(-1, LockFile("/fakepath/fakefile.txt"));
  EXPECT_LE(0, fd = LockFile(filename));

  tbb::tbb_thread thread(LockFileTest, filename, &retval);
  sleep(2);
  close(fd);  // releases the lock
  thread.join();
  close(retval);

  EXPECT_LE(0, retval);
  EXPECT_NE(fd, retval);
}

TEST_F(T_Util, UnlockFile) {
  string filename = string(sandbox) + "/unlockfile.txt";
  int fd1 = TryLockFile(filename);
  int fd2;

  EXPECT_EQ(-1, LockFile("/fakepath/fakefile.txt"));
  EXPECT_LE(0, fd1);
  EXPECT_EQ(-2, TryLockFile(filename));
  UnlockFile(fd1);
  EXPECT_LE(0, fd2 = TryLockFile(filename));  // can be locked again
  close(fd1);
  close(fd2);
}

TEST_F(T_Util, CreateTempFile) {
  FILE* file = NULL;
  string final_path;

  EXPECT_EQ(static_cast<FILE*>(NULL), CreateTempFile("/fakepath/fakefile.txt",
      0600, "w+", &final_path));
  EXPECT_FALSE(FileExists(final_path));
  EXPECT_NE(static_cast<FILE*>(NULL), file = CreateTempFile(
      string(sandbox) + "/mytempfile.txt", 0600, "w+", &final_path));
  EXPECT_TRUE(FileExists(final_path));
  fclose(file);
}

TEST_F(T_Util, CreateTempPath) {
  string file;

  EXPECT_EQ("", file = CreateTempPath("/fakepath/myfakefile.txt", 0600));
  EXPECT_FALSE(FileExists(file));
  EXPECT_NE("", file = CreateTempPath(string(sandbox) + "/createmppath.txt",
      0600));
  EXPECT_TRUE(FileExists(file));
}

TEST_F(T_Util, CreateTempDir) {
  string directory;

  EXPECT_EQ("", directory = CreateTempDir("/fakepath/myfakedirectory", 0600));
  EXPECT_FALSE(DirectoryExists(directory));
  EXPECT_NE("", directory = CreateTempDir(string(sandbox) +"/creatempdirectory",
      0600));
  EXPECT_TRUE(DirectoryExists(directory));
}

TEST_F(T_Util, FindFiles) {
  vector<string> result;
  string files[] = { "file1.txt", "file2.txt", "file3.conf" };
  const unsigned size = 3;
  for (unsigned i = 0; i < size; ++i)
    CreateFileWithContent(files[i], files[i]);

  result = FindFiles("/fakepath/fakedir", "");
  EXPECT_TRUE(result.empty());

  result = FindFiles(string(sandbox), "");  // find them all
  EXPECT_EQ(size + 2, result.size());  // FindFiles includes . and ..
  for (unsigned i = 0; i < size; ++i)
    EXPECT_EQ(string(sandbox) + "/" + files[i], result[i + 2]);

  result = FindFiles(string(sandbox), ".fake");
  EXPECT_EQ(0u, result.size());

  result = FindFiles(string(sandbox), ".conf");
  EXPECT_EQ(1u, result.size());
  EXPECT_EQ(string(sandbox) + "/" + files[2], result[0]);

  result = FindFiles(string(sandbox), ".txt");
  EXPECT_EQ(2u, result.size());
  EXPECT_EQ(string(sandbox) + "/" + files[0], result[0]);
  EXPECT_EQ(string(sandbox) + "/" + files[1], result[1]);
}

TEST_F(T_Util, GetUmask) {
  unsigned test_umask = 0755;
  mode_t original_mask = umask(test_umask);

  EXPECT_EQ(test_umask, GetUmask());
  umask(original_mask);  // set once again the original mask
}

TEST_F(T_Util, StringifyBool) {
  EXPECT_EQ("yes", StringifyBool(34));
  EXPECT_EQ("yes", StringifyBool(19000));
  EXPECT_EQ("yes", StringifyBool(-10));
  EXPECT_EQ("yes", StringifyBool(true));
  EXPECT_EQ("no", StringifyBool(false));
  EXPECT_EQ("no", StringifyBool(0));
}

TEST_F(T_Util, StringifyInt) {
  EXPECT_EQ("34", StringifyInt(34));
  EXPECT_EQ("19000", StringifyInt(19000));
  EXPECT_EQ("-10", StringifyInt(-10));
  EXPECT_EQ("0", StringifyInt(0));
}

TEST_F(T_Util, StringifyByteAsHex) {
  EXPECT_EQ("aa", StringifyByteAsHex(0xaa));
  EXPECT_EQ("10", StringifyByteAsHex(0x10));
  EXPECT_EQ("00", StringifyByteAsHex(0x00));
  EXPECT_EQ("ff", StringifyByteAsHex(0xff));
}

TEST_F(T_Util, StringifyDouble) {
  EXPECT_EQ("3.140", StringifyDouble(3.14));
  EXPECT_EQ("3.142", StringifyDouble(3.1415));
  EXPECT_EQ("0.000", StringifyDouble(0.0));
  EXPECT_EQ("-904567.896", StringifyDouble(-904567.8956023455));
}

TEST_F(T_Util, StringifyTime) {
  time_t now = time(NULL);
  time_t other = 126865826343;

  EXPECT_EQ(GetTimeString(now, true), StringifyTime(now, true));
  EXPECT_EQ(GetTimeString(now, false), StringifyTime(now, false));
  EXPECT_EQ(GetTimeString(other, true), StringifyTime(other, true));
  EXPECT_EQ(GetTimeString(other, false), StringifyTime(other, false));
}

TEST_F(T_Util, RfcTimestamp) {
  char *curr_locale = setlocale(LC_TIME, NULL);
  setlocale(LC_TIME, "C");
  EXPECT_EQ(GetRfcTimeString(), RfcTimestamp());
  setlocale(LC_TIME, curr_locale);
}

TEST_F(T_Util, StringifyTimeval) {
  timeval t1 = CreateTimeval(12, 3123123);
  timeval t2 = CreateTimeval(0, 0);
  timeval t3 = CreateTimeval(1461826, 9001);

  EXPECT_EQ("15123.123", StringifyTimeval(t1));
  EXPECT_EQ("0.000", StringifyTimeval(t2));
  EXPECT_EQ("1461826009.001", StringifyTimeval(t3));
}

TEST_F(T_Util, IsoTimestamp2UtcTime) {
  EXPECT_EQ(0, IsoTimestamp2UtcTime(""));
  EXPECT_EQ(0, IsoTimestamp2UtcTime("1995/12/23T23:01:05"));
  EXPECT_EQ(0, IsoTimestamp2UtcTime("1789-07-11T05:32:59Z"));
  EXPECT_EQ(819759665, IsoTimestamp2UtcTime("1995-12-23T23:01:05Z"));
  EXPECT_EQ(931671179, IsoTimestamp2UtcTime("1999-07-11T05:32:59Z"));
}

TEST_F(T_Util, String2Int64) {
  EXPECT_EQ(static_cast<int64_t>(0), String2Int64("-0"));
  EXPECT_EQ(static_cast<int64_t>(0), String2Int64("0"));
  EXPECT_EQ(static_cast<int64_t>(-234), String2Int64("-234"));
  EXPECT_EQ(static_cast<int64_t>(234), String2Int64("234"));
  EXPECT_EQ(static_cast<int64_t>(234), String2Int64("234.034"));
  EXPECT_EQ(static_cast<int64_t>(-234), String2Int64("-234.034"));
  EXPECT_EQ(static_cast<int64_t>(234), String2Int64("234.999"));
  EXPECT_EQ(static_cast<int64_t>(234), String2Int64("0234"));
}

TEST_F(T_Util, String2Uint64Pair) {
  uint64_t a;
  uint64_t b;

  String2Uint64Pair("00060 8", &a, &b);
  EXPECT_EQ(60u, a);
  EXPECT_EQ(8u, b);

  String2Uint64Pair("4000 0", &a, &b);
  EXPECT_EQ(4000u, a);
  EXPECT_EQ(0u, b);

  String2Uint64Pair("1;2", &a, &b);
  EXPECT_EQ(1u, a);
  EXPECT_NE(2u, b);

  String2Uint64Pair("1-2 6", &a, &b);
  EXPECT_EQ(1u, a);
  EXPECT_NE(2u, b);
  EXPECT_NE(6u, b);
}

TEST_F(T_Util, HasPrefix) {
  EXPECT_FALSE(HasPrefix("str", "longprefix", true));
  EXPECT_FALSE(HasPrefix("str", "longprefix", false));
  EXPECT_TRUE(HasPrefix("hasprefix", "has", false));
  EXPECT_TRUE(HasPrefix("hasprefix", "has", true));
  EXPECT_FALSE(HasPrefix("hasprefix", "HAs", false));
  EXPECT_TRUE(HasPrefix("hasprefix", "HAs", true));
  EXPECT_TRUE(HasPrefix("HAsprefix", "HAs", true));
  EXPECT_TRUE(HasPrefix("HAsprefix", "", true));
}

TEST_F(T_Util, SplitString) {
  string str1 = "the string that will be cut in peaces";
  string str2 = "my::string:by:colons";
  vector<string> result;

  result = SplitString(str1, ' ', 1u);
  EXPECT_EQ(1u, result.size());
  EXPECT_EQ(str1, result[0]);

  result = SplitString(str1, ' ', 2u);
  EXPECT_EQ(2u, result.size());
  EXPECT_EQ("the", result[0]);
  EXPECT_EQ("string that will be cut in peaces", result[1]);

  result = SplitString(str1, ';', 200u);
  EXPECT_EQ(1u, result.size());
  EXPECT_EQ(str1, result[0]);

  result = SplitString(str2, ':', 200u);
  EXPECT_EQ(5u, result.size());
  EXPECT_EQ("", result[1]);
  EXPECT_EQ(SplitString(str2, ':', 5u), SplitString(str2, ':', 5000u));
}

TEST_F(T_Util, JoinStrings) {
  vector<string> result;
  result.push_back("my");
  result.push_back("beautiful");
  result.push_back("string");

  EXPECT_EQ("mybeautifulstring", JoinStrings(result, ""));
  EXPECT_EQ("my beautiful string", JoinStrings(result, " "));
  EXPECT_EQ("my;beautiful;string", JoinStrings(result, ";"));

  result.push_back("");
  EXPECT_EQ("mybeautifulstring", JoinStrings(result, ""));
  EXPECT_EQ("my beautiful string ", JoinStrings(result, " "));
  EXPECT_EQ("my;beautiful;string;", JoinStrings(result, ";"));
}

TEST_F(T_Util, ParseKeyvalMem) {
  map<char, string> map;
  string cvmfs_published =
      "Cf3bc68897a32278da5b5b0e4b5e4711a9102dde5\n"
      "B75834368\n"
      "Zfirst\n"
      "Zsecond\n"
      "Rd41d8cd98f00b204e9800998ecf8427e\n"
      "D900\n"
      "S8418\n"
      "Natlas.cern.ch\n"
      "Ncms.cern.ch\n"
      "X0b457ac12225018e0a15330364c20529e15012ab\n"
      "H70a5de156ee5eaf4f8e191591b6ade378f1120bd\n"
      "T1431669806\n"
      "--\n"
      "EEXTRA-CONTENT\n";
  const unsigned char *buffer =
      reinterpret_cast<const unsigned char *>(cvmfs_published.c_str());
  ParseKeyvalMem(buffer, cvmfs_published.length(), &map);

  EXPECT_EQ(10u, map.size());  // including the end() node in the map
  EXPECT_EQ("f3bc68897a32278da5b5b0e4b5e4711a9102dde5", map['C']);
  EXPECT_EQ("75834368", map['B']);
  EXPECT_EQ("first|second", map['Z']);  // "first" shouldn't be overwritten
  EXPECT_EQ("d41d8cd98f00b204e9800998ecf8427e", map['R']);
  EXPECT_EQ("900", map['D']);
  EXPECT_EQ("8418", map['S']);
  EXPECT_EQ("cms.cern.ch", map['N']);  // "atlas.cern.ch" should be overwritten
  EXPECT_EQ("0b457ac12225018e0a15330364c20529e15012ab", map['X']);
  EXPECT_EQ("70a5de156ee5eaf4f8e191591b6ade378f1120bd", map['H']);
  EXPECT_EQ("1431669806", map['T']);
  EXPECT_TRUE(map.find('E') == map.end());
}

TEST_F(T_Util, ParseKeyvalPath) {
  map<char, string> map;
  const char *big_buffer = static_cast<const char *>(calloc(8000,
      sizeof(char)));
  string big_file = "bigfile.txt";
  string content_file = "contentfile.txt";
  string cvmfs_published =
      "Cf3bc68897a32278da5b5b0e4b5e4711a9102dde5\n"
      "B75834368\n"
      "Zfirst\n"
      "Zsecond\n"
      "Rd41d8cd98f00b204e9800998ecf8427e\n"
      "D900\n"
      "S8418\n"
      "Natlas.cern.ch\n"
      "Ncms.cern.ch\n"
      "X0b457ac12225018e0a15330364c20529e15012ab\n"
      "H70a5de156ee5eaf4f8e191591b6ade378f1120bd\n"
      "T1431669806\n"
      "--\n"
      "EEXTRA-CONTENT\n";
  CreateFileWithContent(big_file, string(big_buffer));
  CreateFileWithContent(content_file, cvmfs_published);

  EXPECT_FALSE(ParseKeyvalPath("/path/that/does/not/exists.txt", &map));
  EXPECT_FALSE(ParseKeyvalPath(string(sandbox) + "/" + big_file, &map));
  EXPECT_TRUE(ParseKeyvalPath(string(sandbox) + "/" + content_file, &map));
}

TEST_F(T_Util, DiffTimeSeconds) {
  struct timeval start = CreateTimeval(2, 900000);
  struct timeval end = CreateTimeval(3, 200000);
  EXPECT_EQ(0.3, DiffTimeSeconds(start, end));

  start = CreateTimeval(8, 400000);
  end = CreateTimeval(1, 800000);
  EXPECT_NE(-6.6, DiffTimeSeconds(start, end));

  start = CreateTimeval(0, 0);
  end = CreateTimeval(4, 0);
  EXPECT_EQ(4.0, DiffTimeSeconds(start, end));
}

TEST_F(T_Util, GetLineMem) {
  string line1 = "first\nsecond\nthird\n";
  string line2 = "\ncontent\ncontent2\n";
  string line3 = "mycompletestring";

  EXPECT_EQ("first", GetLineMem(line1.c_str(), line1.length()));
  EXPECT_EQ("", GetLineMem(line2.c_str(), line2.length()));
  EXPECT_EQ(line3, GetLineMem(line3.c_str(), line3.length()));
}

TEST_F(T_Util, GetLineFile) {
  string result = "";
  string file1 = CreateFileWithContent("file1.txt", "first\nsecond\nthird\n");
  string file2 = CreateFileWithContent("file2.txt", "\ncontent\ncontent2\n");
  string file3 = CreateFileWithContent("file3.txt", "mycompletestring");
  string file4 = CreateFileWithContent("file4.txt", "");
  FILE* fd1 = fopen(file1.c_str(), "r");
  FILE* fd2 = fopen(file2.c_str(), "r");
  FILE* fd3 = fopen(file3.c_str(), "r");
  FILE* fd4 = fopen(file4.c_str(), "r");

  EXPECT_DEATH(GetLineFile(NULL, &result), ".*");
  EXPECT_TRUE(GetLineFile(fd1, &result));
  EXPECT_EQ("first", result);
  EXPECT_TRUE(GetLineFile(fd2, &result));
  EXPECT_EQ("", result);
  EXPECT_TRUE(GetLineFile(fd3, &result));
  EXPECT_EQ("mycompletestring", result);
  EXPECT_FALSE(GetLineFile(fd4, &result));  // it has no content
  EXPECT_EQ("", result);
  fclose(fd1);
  fclose(fd2);
  fclose(fd3);
  fclose(fd4);
}

TEST_F(T_Util, GetLineFd) {
  string result = "";
  string file1 = CreateFileWithContent("file1.txt", "first\nsecond\nthird\n");
  string file2 = CreateFileWithContent("file2.txt", "\ncontent\ncontent2\n");
  string file3 = CreateFileWithContent("file3.txt", "mycompletestring");
  string file4 = CreateFileWithContent("file4.txt", "");
  int fd1 = open(file1.c_str(), O_RDONLY);
  int fd2 = open(file2.c_str(), O_RDONLY);
  int fd3 = open(file3.c_str(), O_RDONLY);
  int fd4 = open(file4.c_str(), O_RDONLY);

  EXPECT_TRUE(GetLineFd(fd1, &result));
  EXPECT_EQ("first", result);
  EXPECT_TRUE(GetLineFd(fd2, &result));
  EXPECT_EQ("", result);
  EXPECT_TRUE(GetLineFd(fd3, &result));
  EXPECT_EQ("mycompletestring", result);
  EXPECT_FALSE(GetLineFd(fd4, &result));  // no content
  EXPECT_EQ("", result);
  close(fd1);
  close(fd2);
  close(fd3);
  close(fd4);
}

TEST_F(T_Util, Trim) {
  EXPECT_EQ("", Trim(""));
  EXPECT_EQ("hello", Trim("  hello"));
  EXPECT_EQ("hello", Trim("        hello    "));
  EXPECT_EQ("he llo how are you", Trim("    he llo how are you   "));
  EXPECT_EQ("hell o", Trim("  hell o"));
}

TEST_F(T_Util, ToUpper) {
  EXPECT_EQ("", ToUpper(""));
  EXPECT_EQ("HELLO", ToUpper("hello"));
  EXPECT_EQ("HELLO", ToUpper("Hello"));
  EXPECT_EQ("HELLO HOW ARE YOU?", ToUpper("hElLo HOW are yOu?"));
  EXPECT_EQ(" 123 ", ToUpper(" 123 "));
  EXPECT_EQ("HELLO123 456", ToUpper("hEllo123 456"));
}

TEST_F(T_Util, ReplaceAll) {
  EXPECT_EQ("atlas.cern.ch", ReplaceAll("@repo@.cern.ch", "@repo@", "atlas"));
  EXPECT_EQ("aa", ReplaceAll("a@remove@a", "@remove@", ""));
  EXPECT_EQ("mystring", ReplaceAll("mystring", "", ""));
  EXPECT_EQ("??? ???my?string???", ReplaceAll("... ...my.string...", ".", "?"));
  EXPECT_EQ("it's for REPLACED or for @not-replace@",
      ReplaceAll("it's for @replace@ or for @not-replace@", "@replace@",
          "REPLACED"));
}

TEST_F(T_Util, BlockSignal) {
  EXPECT_DEATH(kill(getpid(), SIGUSR1), ".*");
  BlockSignal(SIGUSR1);
  kill(getpid(), SIGUSR1);  // it doesn't crash after blocking
  EXPECT_DEATH(BlockSignal(-2000), ".*");
}

TEST_F(T_Util, WaitForSignal) {
  tbb::tbb_thread signal_sender(SendSignal, SIGUSR1);
  WaitForSignal(SIGUSR1);
  signal_sender.join();
}

TEST_F(T_Util, Daemonize) {
  int pid;
  int statloc;
  int child_pid;
  int pipe_pid[2];
  MakePipe(pipe_pid);
  if ((pid = fork()) == 0) {
    Daemonize();
    child_pid = getpid();
    WritePipe(pipe_pid[1], &child_pid, sizeof(int));
    _exit(0);
  } else {
    waitpid(pid, &statloc, 0);
    ReadPipe(pipe_pid[0], &child_pid, sizeof(int));
    EXPECT_NE(getpid(), child_pid);
    ClosePipe(pipe_pid);
  }
}

TEST_F(T_Util, ExecuteBinary) {
  int fd_stdin;
  int fd_stdout;
  int fd_stderr;
  char buffer[20];
  bool result;
  string message = "CVMFS";
  vector<string> argv;
  argv.push_back(message);
  pid_t gdb_pid = 0;

  result = ExecuteBinary(
      &fd_stdin,
      &fd_stdout,
      &fd_stderr,
      "/bin/echo",
      argv,
      false,
      &gdb_pid);
  EXPECT_TRUE(result);
  read(fd_stdout, buffer, message.length());
  string response(buffer, message.length());
  EXPECT_EQ(message, response);
}

TEST_F(T_Util, Shell) {
  int fd_stdin;
  int fd_stdout;
  int fd_stderr;
  const int buffer_size = 100;
  char buffer[buffer_size];

  EXPECT_TRUE(Shell(&fd_stdin, &fd_stdout, &fd_stderr));
  string path = string(sandbox) + "/" + "newfolder";
  string command = "mkdir -p " + path +  " && cd " + path + " && pwd\n";
  WritePipe(fd_stdin, command.c_str(), command.length());
  ReadPipe(fd_stdout, buffer, path.length());
  string result(buffer);

  EXPECT_EQ(path, result);
  close(fd_stdin);
  close(fd_stdout);
  close(fd_stderr);
}

TEST_F(T_Util, ManagedExec) {
  bool success;
  pid_t pid;
  int fd_stdout[2];
  int fd_stdin[2];
  char *buffer = static_cast<char*>(calloc(100, sizeof(char)));
  MakePipe(fd_stdout);
  MakePipe(fd_stdin);
  string message = "CVMFS";
  vector<string> command_line;
  command_line.push_back("/bin/echo");
  command_line.push_back(message);

  set<int> preserve_filedes;
  preserve_filedes.insert(1);

  map<int, int> fd_map;
  fd_map[fd_stdout[1]] = 1;

  success = ManagedExec(command_line, preserve_filedes, fd_map, true, true,
      &pid);
  ASSERT_TRUE(success);
  close(fd_stdout[1]);
  read(fd_stdout[0], buffer, message.length());
  string result(buffer);
  ASSERT_EQ(message, result);
  close(fd_stdout[0]);
  free(buffer);
}

TEST_F(T_Util, StopWatch) {
  StopWatch sw;
  ASSERT_DEATH(sw.Stop(), ".*");
  sw.Start();
  ASSERT_DEATH(sw.Start(), ".*");
  sw.Stop();
  ASSERT_LT(0.0, sw.GetTime());
  ASSERT_DEATH(sw.Stop(), ".*");
  sw.Reset();
  ASSERT_EQ(0.0, sw.GetTime());
}

TEST_F(T_Util, SafeSleepMs) {
  StopWatch sw;
  unsigned time = 1000;
  sw.Start();
  SafeSleepMs(time);
  sw.Stop();
  ASSERT_LE(static_cast<double>(time / 1000), sw.GetTime());
}

TEST_F(T_Util, Base64) {
  string original =
      "Man is distinguished, not only by his reason, but by this singular "
      "passion from other animals, which is a lust of the mind, that by a "
      "perseverance of delight in the continued and indefatigable generation of"
      " knowledge, exceeds the short vehemence of any carnal pleasure.";
  string b64 =
      "TWFuIGlzIGRpc3Rpbmd1aXNoZWQsIG5vdCBvbmx5IGJ5IGhpcyByZWFzb24sIGJ1dCBieSB0"
      "aGlzIHNpbmd1bGFyIHBhc3Npb24gZnJvbSBvdGhlciBhbmltYWxzLCB3aGljaCBpcyBhIGx1"
      "c3Qgb2YgdGhlIG1pbmQsIHRoYXQgYnkgYSBwZXJzZXZlcmFuY2Ugb2YgZGVsaWdodCBpbiB0"
      "aGUgY29udGludWVkIGFuZCBpbmRlZmF0aWdhYmxlIGdlbmVyYXRpb24gb2Yga25vd2xlZGdl"
      "LCBleGNlZWRzIHRoZSBzaG9ydCB2ZWhlbWVuY2Ugb2YgYW55IGNhcm5hbCBwbGVh"
      "c3VyZS4=";

  EXPECT_EQ(b64, Base64(original));
}

TEST_F(T_Util, Debase64) {
  string decoded;
  string original =
      "Man is distinguished, not only by his reason, but by this singular "
      "passion from other animals, which is a lust of the mind, that by a "
      "perseverance of delight in the continued and indefatigable generation of"
      " knowledge, exceeds the short vehemence of any carnal pleasure.";
  string b64 =
      "TWFuIGlzIGRpc3Rpbmd1aXNoZWQsIG5vdCBvbmx5IGJ5IGhpcyByZWFzb24sIGJ1dCBieSB0"
      "aGlzIHNpbmd1bGFyIHBhc3Npb24gZnJvbSBvdGhlciBhbmltYWxzLCB3aGljaCBpcyBhIGx1"
      "c3Qgb2YgdGhlIG1pbmQsIHRoYXQgYnkgYSBwZXJzZXZlcmFuY2Ugb2YgZGVsaWdodCBpbiB0"
      "aGUgY29udGludWVkIGFuZCBpbmRlZmF0aWdhYmxlIGdlbmVyYXRpb24gb2Yga25vd2xlZGdl"
      "LCBleGNlZWRzIHRoZSBzaG9ydCB2ZWhlbWVuY2Ugb2YgYW55IGNhcm5hbCBwbGVh"
      "c3VyZS4=";

  EXPECT_TRUE(Debase64(b64, &decoded));
  EXPECT_EQ(original, decoded);
}

TEST_F(T_Util, MemoryMappedFile) {
  string filepath = CreateFileWithContent("mappedfile.txt",
      "some dummy content\n");
  MemoryMappedFile mf(filepath);

  EXPECT_FALSE(mf.IsMapped());
  EXPECT_DEATH(mf.Unmap(), ".*");
  ASSERT_TRUE(mf.Map());
  EXPECT_TRUE(mf.IsMapped());
  mf.Unmap();
}<|MERGE_RESOLUTION|>--- conflicted
+++ resolved
@@ -147,17 +147,13 @@
 }
 
 
-<<<<<<< HEAD
 TEST_F(T_Util, GetGidOf) {
-=======
-TEST(T_Util, GetGidOf) {
 #ifdef __APPLE__
   const std::string group_name = "wheel";
 #else
   const std::string group_name = "root";
 #endif
 
->>>>>>> d374c6ae
   gid_t gid;
   EXPECT_TRUE(GetGidOf(group_name, &gid));
   EXPECT_EQ(0U, gid);
