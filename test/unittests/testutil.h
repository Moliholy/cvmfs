/**
 * This file is part of the CernVM File System.
 */

#ifndef TEST_UNITTESTS_TESTUTIL_H_
#define TEST_UNITTESTS_TESTUTIL_H_

#include <gtest/gtest.h>

#include <sys/types.h>

#include <ctime>
#include <limits>
#include <map>
#include <set>
#include <string>
#include <vector>

#include "../../cvmfs/catalog_mgr.h"
#include "../../cvmfs/directory_entry.h"
#include "../../cvmfs/hash.h"
#include "../../cvmfs/history.h"
#include "../../cvmfs/object_fetcher.h"
#include "../../cvmfs/upload_facility.h"
#include "../../cvmfs/util.h"

pid_t GetParentPid(const pid_t pid);
std::string GetExecutablePath(const std::string &exe_name);

unsigned GetNoUsedFds();

time_t t(const int day, const int month, const int year);
shash::Any h(const std::string &hash,
             const shash::Suffix suffix = shash::kSuffixNone);

namespace catalog {

class DirectoryEntryTestFactory {
 public:
  struct Metadata {
    std::string name;
    unsigned int mode;
    uid_t uid;
    gid_t gid;
    uint64_t size;
    time_t mtime;
    std::string symlink;
    uint32_t linkcount;
    bool has_xattrs;
    shash::Any checksum;
  };

 public:
<<<<<<< HEAD
  static catalog::DirectoryEntry RegularFile();
  static catalog::DirectoryEntry Directory();
  static catalog::DirectoryEntry Symlink();
  static catalog::DirectoryEntry ChunkedFile();
  static catalog::DirectoryEntry ExternalFile();
=======
  static catalog::DirectoryEntry RegularFile(
      const string &name = "",
      unsigned size = 4096,
      shash::Any content_hash = shash::Any());
  static catalog::DirectoryEntry Directory(
      const string &name = "", unsigned size = 4096,
      shash::Any content_hash = shash::Any(),
      bool is_nested_catalog_mountpint = false);
  static catalog::DirectoryEntry Symlink(const string &name = "",
                                         unsigned size = 4096,
                                         const string &symlink_path = "");
  static catalog::DirectoryEntry ChunkedFile(
      shash::Any content_hash = shash::Any());
>>>>>>> b59f4b76
  static catalog::DirectoryEntry Make(const Metadata &metadata);
};

}  // namespace catalog

class PolymorphicConstructionUnittestAdapter {
 public:
  template <class AbstractProductT, class ConcreteProductT>
  static void RegisterPlugin() {
    AbstractProductT::template RegisterPlugin<ConcreteProductT>();
  }

  template <class AbstractProductT>
  static void UnregisterAllPlugins() {
    AbstractProductT::UnregisterAllPlugins();
  }
};


//------------------------------------------------------------------------------


static const char* g_sandbox_path    = "/tmp/cvmfs_mockuploader";
static const char* g_sandbox_tmp_dir = "/tmp/cvmfs_mockuploader/tmp";
static inline upload::SpoolerDefinition MockSpoolerDefinition() {
  const size_t      min_chunk_size   = 512000;
  const size_t      avg_chunk_size   = 2 * min_chunk_size;
  const size_t      max_chunk_size   = 4 * min_chunk_size;

  return upload::SpoolerDefinition("mock," + std::string(g_sandbox_path) + "," +
                                             std::string(g_sandbox_tmp_dir),
                                   shash::kSha1,
                                   true,
                                   min_chunk_size,
                                   avg_chunk_size,
                                   max_chunk_size);
}


/**
 * This is a simple base class for a mocked uploader. It implements only the
 * very common parts and takes care of the internal instrumentation of
 * PolymorphicConstruction.
 */
template <class DerivedT>  // curiously recurring template pattern
class AbstractMockUploader : public upload::AbstractUploader {
 protected:
  static const bool not_implemented = false;

 public:
  static const std::string sandbox_path;
  static const std::string sandbox_tmp_dir;

 public:
  explicit AbstractMockUploader(
    const upload::SpoolerDefinition &spooler_definition)
    : AbstractUploader(spooler_definition)
  {
    worker_thread_running = false;
  }

  static DerivedT* MockConstruct() {
    PolymorphicConstructionUnittestAdapter::RegisterPlugin<
                                                      upload::AbstractUploader,
                                                      DerivedT>();
    DerivedT* result = dynamic_cast<DerivedT*>(
      AbstractUploader::Construct(MockSpoolerDefinition()));
    PolymorphicConstructionUnittestAdapter::UnregisterAllPlugins<
                                                    upload::AbstractUploader>();
    return result;
  }

  static bool WillHandle(const upload::SpoolerDefinition &spooler_definition) {
    return spooler_definition.driver_type == upload::SpoolerDefinition::Mock;
  }

  void WorkerThread() {
    worker_thread_running = true;

    bool running = true;
    while (running) {
      UploadJob job = AcquireNewJob();
      switch (job.type) {
        case UploadJob::Upload:
          Upload(job.stream_handle,
                 job.buffer,
                 job.callback);
          break;
        case UploadJob::Commit:
          FinalizeStreamedUpload(job.stream_handle,
                                 job.content_hash);
          break;
        case UploadJob::Terminate:
          running = false;
          break;
        default:
          assert(AbstractMockUploader::not_implemented);
          break;
      }
    }

    worker_thread_running = false;
  }

  virtual void FileUpload(const std::string  &local_path,
                          const std::string  &remote_path,
                          const CallbackTN   *callback = NULL) {
    assert(AbstractMockUploader::not_implemented);
  }

  virtual upload::UploadStreamHandle* InitStreamedUpload(
                                            const CallbackTN *callback = NULL) {
    assert(AbstractMockUploader::not_implemented);
    return NULL;
  }

  virtual void Upload(upload::UploadStreamHandle  *handle,
                      upload::CharBuffer          *buffer,
                      const CallbackTN            *callback = NULL) {
    assert(AbstractMockUploader::not_implemented);
  }

  virtual void FinalizeStreamedUpload(upload::UploadStreamHandle *handle,
                                      const shash::Any            content_hash)
  {
    assert(AbstractMockUploader::not_implemented);
  }

  virtual bool Remove(const std::string &file_to_delete) {
    assert(AbstractMockUploader::not_implemented);
  }

  virtual bool Peek(const std::string &path) const {
    assert(AbstractMockUploader::not_implemented);
  }

  virtual unsigned int GetNumberOfErrors() const {
    assert(AbstractMockUploader::not_implemented);
  }

 public:
  tbb::atomic<bool> worker_thread_running;
};

template <class DerivedT>
const std::string AbstractMockUploader<DerivedT>::sandbox_path =
  g_sandbox_path;
template <class DerivedT>
const std::string AbstractMockUploader<DerivedT>::sandbox_tmp_dir =
  g_sandbox_tmp_dir;


//------------------------------------------------------------------------------


template <class ObjectT>
class MockObjectStorage {
 private:
  typedef std::map<shash::Any, ObjectT*> AvailableObjects;
  static AvailableObjects available_objects;

 public:
  static std::set<shash::Any> *s_deleted_objects;

 public:
  static void Reset() {
    MockObjectStorage::UnregisterObjects();
    s_deleted_objects = NULL;
    ObjectT::ResetGlobalState();
  }

  static void RegisterObject(const shash::Any &hash, ObjectT *object) {
    ASSERT_FALSE(Exists(hash)) << "exists already: " << hash.ToString();
    MockObjectStorage::available_objects[hash] = object;
  }

  static void UnregisterObjects() {
    typename MockObjectStorage<ObjectT>::AvailableObjects::const_iterator
      i, iend;
    for (i    = MockObjectStorage<ObjectT>::available_objects.begin(),
         iend = MockObjectStorage<ObjectT>::available_objects.end();
         i != iend; ++i)
    {
      delete i->second;
    }
    MockObjectStorage<ObjectT>::available_objects.clear();
  }

  static ObjectT* Get(const shash::Any &hash) {
    return (Exists(hash) && !IsDeleted(hash))
      ? available_objects[hash]
      : NULL;
  }

 protected:
  static bool IsDeleted(const shash::Any &hash) {
    return s_deleted_objects != NULL &&
           s_deleted_objects->find(hash) != s_deleted_objects->end();
  }

  static bool Exists(const shash::Any &hash) {
    return available_objects.find(hash) != available_objects.end();
  }
};

template <class ObjectT>
typename MockObjectStorage<ObjectT>::AvailableObjects
  MockObjectStorage<ObjectT>::available_objects;

template <class ObjectT>
std::set<shash::Any>* MockObjectStorage<ObjectT>::s_deleted_objects;


//------------------------------------------------------------------------------


namespace manifest {
class Manifest;
}

namespace swissknife {
class CatalogTraversalParams;
}


/**
 * This is a minimal mock of a Catalog class.
 */
class MockCatalog : public MockObjectStorage<MockCatalog> {
 public:
  static const std::string rhs;
  static const shash::Any  root_hash;
  static unsigned int      instances;

 public:
  struct NestedCatalog {
    PathString   path;
    shash::Any   hash;
    MockCatalog *child;
    uint64_t     size;
  };
  typedef std::vector<NestedCatalog> NestedCatalogList;

  struct File {
    shash::Any  hash;
    size_t      size;
    shash::Md5  path_hash;
    shash::Md5  parent_hash;
    string      name;
    bool        is_nested_catalog_mountpoint;

    File() : hash(shash::Any()), size(0), path_hash(shash::Md5()),
        parent_hash(shash::Md5()), name(""), is_nested_catalog_mountpoint(false)
    { }

    File(const shash::Any &hash, size_t size, const string &parent_path,
         const string &name) :
      hash(hash), size(size), name(name), is_nested_catalog_mountpoint(false)
    {
      if (parent_path == "" && name == "") {
        parent_hash = shash::Md5("", 0);
        path_hash = shash::Md5("", 0);
        is_nested_catalog_mountpoint = true;
      } else {
        string full_path = parent_path + "/" + name;
        parent_hash = shash::Md5(parent_path.c_str(), parent_path.length());
        path_hash = shash::Md5(full_path.c_str(), full_path.length());
      }
    }

    catalog::DirectoryEntry ToDirectoryEntry() const {
      bool is_directory = hash.IsNull();
      if (is_directory)
        return catalog::DirectoryEntryTestFactory::Directory(name, size, hash,
                                                  is_nested_catalog_mountpoint);
      return catalog::DirectoryEntryTestFactory::RegularFile(name, size, hash);
    }
  };
  typedef std::vector<File> FileList;

  struct Chunk {
    shash::Any  hash;
    size_t      size;
  };
  typedef std::vector<Chunk> ChunkList;

  typedef std::vector<shash::Any> HashVector;

 public:
  static void ResetGlobalState();

  MockCatalog(const std::string &root_path,
              const shash::Any  &catalog_hash,
              const uint64_t     catalog_size,
              const unsigned int revision,
              const time_t       last_modified,
              const bool         is_root,
              MockCatalog *parent   = NULL,
              MockCatalog *previous = NULL) :
    initialized_(false), parent_(parent), previous_(previous),
    root_path_(root_path), catalog_hash_(catalog_hash),
    catalog_size_(catalog_size), revision_(revision),
    last_modified_(last_modified), is_root_(is_root),
    owns_database_file_(false)
  {
    if (this->catalog_hash_.IsNull()) {
      this->catalog_hash_.Randomize();
    }
    if (parent != NULL) {
      parent->RegisterNestedCatalog(this);
    }
    unsigned pos = root_path.find_last_of('/');
    string parent_path = root_path.substr(0, pos);
    string name = root_path.substr(pos + 1, string::npos);
    File mountpoint_file(shash::Any(), 4096, parent_path, name);
    files_.push_back(mountpoint_file);
    ++MockCatalog::instances;
  }

  MockCatalog(const MockCatalog &other) :
    initialized_(false), parent_(other.parent_), previous_(other.previous_),
    root_path_(other.root_path_), catalog_hash_(other.catalog_hash_),
    catalog_size_(other.catalog_size_), revision_(other.revision_),
    last_modified_(other.last_modified_), is_root_(other.is_root_),
    owns_database_file_(false), active_children_(other.active_children_),
    children_(other.children_), files_(other.files_),
    chunks_(other.chunks_)
  {
    ++MockCatalog::instances;
  }

  ~MockCatalog() {
    --MockCatalog::instances;
  }

  /**
   * Adds a new catalog to the mounted children list
   * @param child new catalog-child to be added
   */
  void AddChild(MockCatalog *child);

  std::vector<MockCatalog*> GetChildren() const {
    std::vector<MockCatalog*> children_arr;
    for (unsigned i = 0; i < active_children_.size(); ++i)
      children_arr.push_back(active_children_[i].child);
    return children_arr;
  }
  bool HasParent() const { return parent_ != NULL; }
  /**
   * Removes a catalog from the already mounted catalog list
   * @param child catalog to be removed form the active catalog list
   */
  void RemoveChild(MockCatalog *child);
  catalog::InodeRange inode_range() const { return catalog::InodeRange(); }
  bool OpenDatabase(const std::string &db_path) {
    initialized_ = true;
    if (parent_ != NULL)
      parent_->AddChild(this);
    return true;
  }
  uint64_t max_row_id() const { return std::numeric_limits<uint64_t>::max(); }
  void set_inode_range(const catalog::InodeRange value) { }
  void SetInodeAnnotation(catalog::InodeAnnotation *new_annotation) { }
  void SetOwnerMaps(const catalog::OwnerMap *uid_map,
                    const catalog::OwnerMap *gid_map) { }
  bool IsInitialized() const { return initialized_; }
  MockCatalog* FindSubtree(const PathString &path);
  uint64_t GetTTL() const { return 0; }
  bool LookupRawSymlink(const PathString &path,
                                LinkString *raw_symlink) const { return false; }
  bool LookupPath(const PathString &path,
                  catalog::DirectoryEntry *dirent) const;
  bool ListingPath(const PathString &path,
                   catalog::DirectoryEntryList *listing) const;


 protected:
  // silence coverity
  MockCatalog& operator= (const MockCatalog &other);

  // API in this 'public block' is used by CatalogTraversal
  // (see catalog.h - catalog::Catalog for details)
 public:
  static MockCatalog* AttachFreely(const std::string  &root_path,
                                   const std::string  &file,
                                   const shash::Any   &catalog_hash,
                                         MockCatalog  *parent      = NULL,
                                   const bool          is_not_root = false);

  bool IsRoot() const { return is_root_; }

  const NestedCatalogList& ListNestedCatalogs() const { return children_; }
  const HashVector&        GetReferencedObjects() const;
  void TakeDatabaseFileOwnership() { owns_database_file_ = true;  }
  void DropDatabaseFileOwnership() { owns_database_file_ = false; }
  bool OwnsDatabaseFile() const    { return owns_database_file_;  }

  unsigned int GetRevision()     const { return revision_;      }
  uint64_t     GetLastModified() const { return last_modified_; }

  shash::Any GetPreviousRevision() const {
    return (previous_ != NULL) ? previous_->hash() : shash::Any();
  }

  const PathString   path()          const { return PathString(root_path_);  }
  const std::string& root_path()     const { return root_path_;              }
  const shash::Any&  hash()          const { return catalog_hash_;           }
  uint64_t           catalog_size()  const { return catalog_size_;           }
  unsigned int       revision()      const { return revision_;               }
  bool               volatile_flag() const { return false;                   }
  MockCatalog*       parent()        const { return parent_;                 }
  MockCatalog*       previous()      const { return previous_;               }

  std::string        database_path() const { return ""; }

  void set_parent(MockCatalog *parent) { parent_ = parent; }

 public:
  /**
   * Adds the catalog to the unmounted catalog list
   * @param child new catalog to be added to the unmounted catalog list
   */
  void RegisterNestedCatalog(MockCatalog *child);
  File *FindFile(std::string path) {
    shash::Md5 md5_path(path.c_str(), path.length());
    for (unsigned i = 0; i < files_.size(); ++i) {
      if (files_[i].path_hash == md5_path)
        return &files_[i];
    }
    return NULL;
  }
  void AddFile(const shash::Any &content_hash,
               const size_t file_size,
               const string &parent_path = "",
               const string &name = "");
  void AddChunk(const shash::Any &chunk_content_hash, const size_t chunk_size);

 protected:
  MockCatalog* Clone() const {
    return new MockCatalog(*this);
  }

 private:
  bool                initialized_;
  MockCatalog        *parent_;
  MockCatalog        *previous_;
  const std::string   root_path_;
  shash::Any          catalog_hash_;
  const uint64_t      catalog_size_;
  const unsigned int  revision_;
  const time_t        last_modified_;
  const bool          is_root_;
  bool                owns_database_file_;
  NestedCatalogList   active_children_;
  NestedCatalogList   children_;
  FileList            files_;
  ChunkList           chunks_;

  mutable HashVector  referenced_objects_;
};

//------------------------------------------------------------------------------

namespace catalog {

template <class CatalogMgrT>
class CatalogBalancer;

class MockCatalogManager : public AbstractCatalogManager<MockCatalog> {
 public:
  friend class CatalogBalancer<MockCatalogManager>;
  explicit MockCatalogManager(perf::Statistics *statistics) :
    AbstractCatalogManager<MockCatalog>(statistics), spooler_(new Spooler()),
    max_weight_(5), min_weight_(1), balance_weight_(3),
    autogenerated_catalogs_(0), num_added_files_(0) { }

  virtual LoadError LoadCatalog(const PathString &mountpoint,
                                const shash::Any &hash,
                                std::string  *catalog_path,
                                shash::Any   *catalog_hash);

  virtual MockCatalog* CreateCatalog(const PathString  &mountpoint,
                                 const shash::Any  &catalog_hash,
                                 MockCatalog *parent_catalog);
  MockCatalog* RetrieveRootCatalog() { return GetRootCatalog(); }
  void AddFile(const DirectoryEntryBase &entry,
               const XattrList &xattrs,
               const std::string &parent_directory)
  {
    ++num_added_files_;
  }

  void RegisterNewCatalog(MockCatalog *new_catalog) {
    string mountpoint_str = new_catalog->root_path();
    PathString mountpoint(mountpoint_str.c_str(), mountpoint_str.length());
    catalog_map_[mountpoint] = new_catalog;
  }

  unsigned GetNumAutogeneratedCatalogs() { return autogenerated_catalogs_; }
  unsigned GetNumAddedFiles() { return num_added_files_; }

  MockCatalog *FindCatalog(const PathString &path) {
    map<PathString, MockCatalog*>::iterator it;
    string best_match = "";
    unsigned best_match_length = 0;
    for (it = catalog_map_.begin(); it != catalog_map_.end(); ++it) {
      string key = it->first.ToString();
      if (path.ToString().find(key) == 0) {
        unsigned length = key.length();
        if (length > best_match_length) {
          best_match_length = length;
          best_match = key;
        }
      }
    }
    return catalog_map_[PathString(best_match)];
  }

  /**
   * This method simply increases the number of autogenerated catalogs.
   * If this catalog is reused the counter would be wrong
   */
  void CreateNestedCatalog(const string &mountpoint) {
    ++autogenerated_catalogs_;
  }



 private:
  typedef struct {
    shash::Algorithms GetHashAlgorithm() { return shash::kSha256; }
  } Spooler;

  Spooler *spooler_;
  map<PathString, MockCatalog*> catalog_map_;
  unsigned max_weight_;
  unsigned min_weight_;
  unsigned balance_weight_;
  unsigned autogenerated_catalogs_;
  unsigned num_added_files_;
};

}  // namespace catalog


//------------------------------------------------------------------------------


class MockHistory : public history::History,
                    public MockObjectStorage<MockHistory> {
 public:
  typedef std::map<std::string, history::History::Tag> TagMap;
  typedef std::set<shash::Any>                         HashSet;

  static const std::string rhs;
  static const shash::Any  root_hash;
  static unsigned int      instances;

 public:
  static void ResetGlobalState();

  static MockHistory* Open(const std::string &path);
  MockHistory(const bool          writable,
              const std::string  &fqrn);
  MockHistory(const MockHistory &other);
  ~MockHistory();

 protected:
  // silence coverity
  MockHistory& operator= (const MockHistory &other);

 public:
  MockHistory* Open() const;
  MockHistory* Clone(const bool writable = false) const;

  bool IsWritable()          const { return writable_;    }
  unsigned GetNumberOfTags() const { return tags_.size(); }
  bool BeginTransaction()    const { return true;         }
  bool CommitTransaction()   const { return true;         }

  bool SetPreviousRevision(const shash::Any &history_hash) {
    previous_revision_ = history_hash;
    return true;
  }
  shash::Any previous_revision() const { return previous_revision_; }

  bool Insert(const Tag &tag);
  bool Remove(const std::string &name);
  bool Exists(const std::string &name) const;
  bool GetByName(const std::string &name, Tag *tag) const;
  bool GetByDate(const time_t timestamp, Tag *tag) const;
  bool List(std::vector<Tag> *tags) const;
  bool Tips(std::vector<Tag> *channel_tips) const;

  bool ListRecycleBin(std::vector<shash::Any> *hashes) const;
  bool EmptyRecycleBin();

  bool Rollback(const Tag &updated_target_tag);
  bool ListTagsAffectedByRollback(const std::string  &target_tag_name,
                                  std::vector<Tag>   *tags) const;

  bool GetHashes(std::vector<shash::Any> *hashes) const;

  void TakeDatabaseFileOwnership() { owns_database_file_ = true;  }
  void DropDatabaseFileOwnership() { owns_database_file_ = false; }
  bool OwnsDatabaseFile() const    { return owns_database_file_;  }

 public:
  void set_writable(const bool writable) { writable_ = writable; }

 protected:
  void GetTags(std::vector<Tag> *tags) const;

 private:
  static const Tag& get_tag(const TagMap::value_type &itr) {
    return itr.second;
  }

  static const shash::Any& get_hash(const Tag &tag) {
    return tag.root_hash;
  }

  static bool gt_channel_revision(const Tag &lhs, const Tag &rhs) {
    return (lhs.channel == rhs.channel)
              ? lhs.revision > rhs.revision
              : lhs.channel > rhs.channel;
  }

  static bool eq_channel(const Tag &lhs, const Tag &rhs) {
    return lhs.channel == rhs.channel;
  }

  static bool gt_hashes(const Tag &lhs, const Tag &rhs) {
    return lhs.root_hash > rhs.root_hash;
  }

  static bool eq_hashes(const Tag &lhs, const Tag &rhs) {
    return lhs.root_hash == rhs.root_hash;
  }

  struct DateSmallerThan {
    explicit DateSmallerThan(time_t date) : date_(date) { }
    bool operator()(const Tag &tag) const {
      return tag.timestamp <= date_;
    }
    const time_t date_;
  };

  struct RollbackPredicate {
    explicit RollbackPredicate(const Tag &tag, const bool inverse = false)
      : tag_(tag)
      , inverse_(inverse)
    { }
    bool operator()(const Tag &tag) const {
      const bool p = (tag.revision > tag_.revision || tag.name == tag_.name) &&
                      tag.channel == tag_.channel;
      return inverse_ ^ p;
    }
    const Tag  &tag_;
    const bool  inverse_;
  };

  struct TagRemover {
    explicit TagRemover(MockHistory *history) : history_(history) { }
    bool operator()(const Tag &tag) {
      return history_->Remove(tag.name);
    }
    MockHistory *history_;
  };

 private:
  TagMap      tags_;
  HashSet     recycle_bin_;
  bool        writable_;
  shash::Any  previous_revision_;
  bool        owns_database_file_;
};


//------------------------------------------------------------------------------


class MockObjectFetcher;

template <>
struct object_fetcher_traits<MockObjectFetcher> {
  typedef MockCatalog CatalogTN;
  typedef MockHistory HistoryTN;
};

/**
 * This is a mock of an ObjectFetcher that does essentially nothing.
 */
class MockObjectFetcher : public AbstractObjectFetcher<MockObjectFetcher> {
 public:
  manifest::Manifest* FetchManifest();
  bool Fetch(const shash::Any &object_hash, std::string *file_path);
};


#endif  // TEST_UNITTESTS_TESTUTIL_H_<|MERGE_RESOLUTION|>--- conflicted
+++ resolved
@@ -51,13 +51,6 @@
   };
 
  public:
-<<<<<<< HEAD
-  static catalog::DirectoryEntry RegularFile();
-  static catalog::DirectoryEntry Directory();
-  static catalog::DirectoryEntry Symlink();
-  static catalog::DirectoryEntry ChunkedFile();
-  static catalog::DirectoryEntry ExternalFile();
-=======
   static catalog::DirectoryEntry RegularFile(
       const string &name = "",
       unsigned size = 4096,
@@ -71,7 +64,7 @@
                                          const string &symlink_path = "");
   static catalog::DirectoryEntry ChunkedFile(
       shash::Any content_hash = shash::Any());
->>>>>>> b59f4b76
+  static catalog::DirectoryEntry ExternalFile();
   static catalog::DirectoryEntry Make(const Metadata &metadata);
 };
 
